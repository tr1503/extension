import {
  PROVIDER_BRIDGE_TARGET,
  WINDOW_PROVIDER_TARGET,
  ProviderTransport,
  isObject,
  isWindowResponseEvent,
  isPortResponseEvent,
  RequestArgument,
  EthersSendCallback,
  isTallyConfigPayload,
  TallyConfigPayload,
  isEIP1193Error,
  isTallyInternalCommunication,
  TallyAccountPayload,
  isTallyAccountPayload,
} from "@tallyho/provider-bridge-shared"
import { EventEmitter } from "events"

// TODO: we don't want to impersonate MetaMask everywhere to not break existing integrations,
//       so let's do this only on the websites that need this feature
const impersonateMetamaskWhitelist = [
  "opensea.io",
  "app.lyra.finance",
  "matcha.xyz",
  "bridge.umbria.network",
  "galaxy.eco",
  "galxe.com",
  "dydx.exchange",
  "app.euler.finance",
<<<<<<< HEAD
  "kwenta.io",
=======
  "stargate.finance",
>>>>>>> fa0a403e
]

export default class TallyWindowProvider extends EventEmitter {
  // TODO: This should come from the background with onConnect when any interaction is initiated by the dApp.
  // onboard.js relies on this, or uses a deprecated api. It seemed to be a reasonable workaround for now.
  chainId = "0x1"

  selectedAddress: string | undefined

  connected = false

  isTally = true

  isMetaMask = false

  isWeb3 = true

  bridgeListeners = new Map()

  providerInfo = {
    label: "Tally Ho!",
    injectedNamespace: "tally",
    iconURL: "TODO",
    identityFlag: "isTally",
    checkIdentity: (provider: WalletProvider) =>
      !!provider && !!provider.isTally,
  } as const

  constructor(public transport: ProviderTransport) {
    super()

    const internalListener = (event: unknown) => {
      let result: TallyConfigPayload | TallyAccountPayload
      if (
        isWindowResponseEvent(event) &&
        isTallyInternalCommunication(event.data)
      ) {
        if (
          event.origin !== this.transport.origin || // filter to messages claiming to be from the provider-bridge script
          event.source !== window || // we want to recieve messages only from the provider-bridge script
          event.data.target !== WINDOW_PROVIDER_TARGET
        ) {
          return
        }

        ;({ result } = event.data)
      } else if (
        isPortResponseEvent(event) &&
        isTallyInternalCommunication(event)
      ) {
        ;({ result } = event)
      } else {
        return
      }

      if (isTallyConfigPayload(result)) {
        window.walletRouter?.shouldSetTallyForCurrentProvider(
          result.defaultWallet,
          result.shouldReload
        )
        if (
          impersonateMetamaskWhitelist.some((host) =>
            window.location.host.includes(host)
          )
        ) {
          this.isMetaMask = result.defaultWallet
        }
        if (result.chainId && result.chainId !== this.chainId) {
          this.handleChainIdChange.bind(this)(result.chainId)
        }
      } else if (isTallyAccountPayload(result)) {
        this.handleAddressChange.bind(this)(result.address)
      }
    }

    this.transport.addEventListener(internalListener)
  }

  // deprecated EIP-1193 method
  async enable(): Promise<unknown> {
    return this.request({ method: "eth_requestAccounts" })
  }

  isConnected(): boolean {
    return this.connected
  }

  // deprecated EIP1193 send for web3-react injected provider Send type:
  // https://github.com/NoahZinsmeister/web3-react/blob/d0b038c748a42ec85641a307e6c588546d86afc2/packages/injected-connector/src/types.ts#L4
  send(method: string, params: Array<unknown>): Promise<unknown>
  // deprecated EIP1193 send for ethers.js Web3Provider > ExternalProvider:
  // https://github.com/ethers-io/ethers.js/blob/73a46efea32c3f9a4833ed77896a216e3d3752a0/packages/providers/src.ts/web3-provider.ts#L19
  send(
    request: RequestArgument,
    callback: (error: unknown, response: unknown) => void
  ): void
  send(
    methodOrRequest: string | RequestArgument,
    paramsOrCallback: Array<unknown> | EthersSendCallback
  ): Promise<unknown> | void {
    if (
      typeof methodOrRequest === "string" &&
      typeof paramsOrCallback !== "function"
    ) {
      return this.request({ method: methodOrRequest, params: paramsOrCallback })
    }

    if (isObject(methodOrRequest) && typeof paramsOrCallback === "function") {
      return this.sendAsync(methodOrRequest, paramsOrCallback)
    }

    return Promise.reject(new Error("Unsupported function parameters"))
  }

  // deprecated EIP-1193 method
  // added as some dapps are still using it
  sendAsync(
    request: RequestArgument & { id?: number; jsonrpc?: string },
    callback: (error: unknown, response: unknown) => void
  ): Promise<unknown> | void {
    return this.request(request).then(
      (response) =>
        callback(null, {
          result: response,
          id: request.id,
          jsonrpc: request.jsonrpc,
        }),
      (error) => callback(error, null)
    )
  }

  // Provider-wide counter for requests.
  private requestID = 0n

  request(arg: RequestArgument): Promise<unknown> {
    const { method, params = [] } = arg
    if (typeof method !== "string") {
      return Promise.reject(new Error(`unsupported method type: ${method}`))
    }
    const sendData = {
      id: this.requestID.toString(),
      target: PROVIDER_BRIDGE_TARGET,
      request: {
        method,
        params,
      },
    }

    this.requestID += 1n

    this.transport.postMessage(sendData)

    return new Promise((resolve, reject) => {
      // TODO: refactor the listener function out of the Promise
      const listener = (event: unknown) => {
        let id
        let result: unknown

        if (isWindowResponseEvent(event)) {
          if (
            event.origin !== this.transport.origin || // filter to messages claiming to be from the provider-bridge script
            event.source !== window || // we want to recieve messages only from the provider-bridge script
            event.data.target !== WINDOW_PROVIDER_TARGET
          ) {
            return
          }

          ;({ id, result } = event.data)
        } else if (isPortResponseEvent(event)) {
          ;({ id, result } = event)
        } else {
          return
        }

        if (sendData.id !== id) return

        this.transport.removeEventListener(
          this.bridgeListeners.get(sendData.id)
        )
        this.bridgeListeners.delete(sendData.id)

        const { method: sentMethod } = sendData.request

        // TODO: refactor these into their own function handler
        // https://github.com/tallycash/tally-extension/pull/440#discussion_r753504700

        if (isEIP1193Error(result)) {
          reject(result)
        }

        // let's emmit connected on the first successful response from background
        if (!this.connected) {
          this.connected = true
          this.emit("connect", { chainId: this.chainId })
        }

        if (
          sentMethod === "wallet_switchEthereumChain" ||
          sentMethod === "wallet_addEthereumChain"
        ) {
          // null result indicates successful chain change https://eips.ethereum.org/EIPS/eip-3326#specification
          if (result === null) {
            this.handleChainIdChange.bind(this)(
              (sendData.request.params[0] as { chainId: string }).chainId
            )
          }
        } else if (
          sentMethod === "eth_chainId" ||
          sentMethod === "net_version"
        ) {
          if (
            typeof result === "string" &&
            Number(this.chainId) !== Number(result)
          ) {
            this.handleChainIdChange.bind(this)(result)
          }
        } else if (
          (sentMethod === "eth_accounts" ||
            sentMethod === "eth_requestAccounts") &&
          Array.isArray(result) &&
          result.length !== 0
        ) {
          this.handleAddressChange.bind(this)(result)
        }

        resolve(result)
      }

      this.bridgeListeners.set(sendData.id, listener)
      // TODO: refactor this to have a single `unsafeAddEventListener` call in the constructor
      // https://github.com/tallycash/tally-extension/pull/440#discussion_r753509947

      this.transport.addEventListener(this.bridgeListeners.get(sendData.id))
    })
  }

  handleChainIdChange(chainId: string): void {
    this.chainId = chainId
    this.emit("chainChanged", chainId)
    this.emit("networkChanged", Number(chainId).toString())
  }

  handleAddressChange(address: Array<string>): void {
    if (this.selectedAddress !== address[0]) {
      // eslint-disable-next-line prefer-destructuring
      this.selectedAddress = address[0]
      this.emit("accountsChanged", address)
    }
  }
}<|MERGE_RESOLUTION|>--- conflicted
+++ resolved
@@ -27,11 +27,8 @@
   "galxe.com",
   "dydx.exchange",
   "app.euler.finance",
-<<<<<<< HEAD
   "kwenta.io",
-=======
   "stargate.finance",
->>>>>>> fa0a403e
 ]
 
 export default class TallyWindowProvider extends EventEmitter {
