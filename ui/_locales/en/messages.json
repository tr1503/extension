--- conflicted
+++ resolved
@@ -557,13 +557,9 @@
     "connectedWebsites": "Connected websites",
     "addCustomAsset": "Custom assets",
     "analytics": "Analytics",
-<<<<<<< HEAD
     "autoLockTimer.label": "Auto-lock timer",
     "autoLockTimer.tooltip": "How long after your last interaction should we lock the wallet?",
     "needHelp": "Need Help?",
-=======
-    "needHelp": "Need help?",
->>>>>>> cd6e5f3a
     "customNetworks": "Custom networks (beta)",
     "showBanners": "Show achievement banners",
     "versionLabel": "Version {{version}}",
