{
  "accounts": {
    "accountItem": {
      "noNameError": "Name is required",
      "editName": "Edit name",
      "saveName": "Save name",
      "typeNewName": "Type new name",
      "cancel": "Cancel",
      "regularWarning": "Removing this address doesn't delete your recovery phrase or any private keys. Instead it just hides it from the extension and you won't be able to use it until you add it back.",
      "loudWarningTitle": "Removing this address will remove its associated account from the UI.",
      "loudWarningBody": "Are you sure you want to proceed?",
      "lastAccountWarningTitle": "Once this account is removed you won't be able to use the wallet until you complete onboarding again.",
      "lastAccountWarningBody": "Are you sure you want to proceed?",
      "removeAddress": "Remove address",
      "copyAddress": "Copy address",
      "removeConfirm": "Yes, I want to remove it",
      "showPrivateKey": {
        "header": "Show Private Key",
        "warningMessage": "Anybody that has your Private Key can move your assets.",
        "privateKeyInfo": "What is a Private Key?",
        "privateKey":"Private key",
        "exportingPrivateKey": {
          "header": "Exporting Private Key for:",
          "confirmationDesc": "I understand that other Private Keys, Recovery Phrases, Ledger or  Read-only accounts will not be saved with this recovery phrase.",
          "invalidMessage": "Check the above box to confirm",
          "showBtn": "Show Private Key",
          "copyBtn": "Copy Private key to clipboard",
          "copySuccess": "Copied!"
        },
        "explainer": {
          "header": "What is a private key?",
          "text1": "A private key is also known as a secret key is a string of letter and numbers that allow you to access and manage your assets on one address.",
          "text2": "A private key only unlocks one address, while a recovery phrase unlocks all addresses that are tied to that phrase.",
          "text3": "If you don’t use recovery phrase, you need to save a private key for each address."
        }
      },
      "showMnemonic": {
        "header": "Show Recovery Phrase",
        "warningMessage": "Anybody that has your recovery phrase can move your assets.",
        "mnemonicInfo": "Why do i need a recovery phrase?",
        "exportingMnemonic": {
          "confirmationDesc": "I understand that other Recovery Phrases, Ledger, Private Keys or Read-only accounts will not be saved with this recovery phrase.",
          "invalidMessage": "Check the above box to confirm",
          "showBtn": "Show recovery phrase",
          "copyBtn": "Copy phrase to clipboard",
          "copySuccess": "Copied!",
          "address_one": "address",
          "address_other": "addresses"
        },
        "explainer": {
          "header": "Why do i need a recovery phrase?",
          "text1": "You need a recovery phrase in case you lose access to your computer, wallet or you forget your password.",
          "text2": "Recovery phrase is the only way to regain access to your funds stored on those addresses.",
          "text3": "Taho has the option to import or create multiple recovery phrases. If you have multiple, make sure that you have safely save and store them all."
        }
      }
    },
    "notificationPanel": {
      "accountPanelName": "Accounts",
      "addWallet": "Add Wallet",
      "addAddress": "Add address",
      "readOnly": "Read-only",
      "import": "Import",
      "internal": "Taho",
      "ledger": "Ledger",
      "privateKey": "Private key",
      "category": {
        "readOnly": "Preview",
        "ledger": "Hardware wallets",
        "others": "Imported & generated"
      },
      "signing": {
        "lock": "Lock signing",
        "unlock": "Unlock signing"
      },
      "snackbar": "Signing locked"
    }
  },
  "viewAddressOnBlockExplorer": "View address on {{blockExplorer}}",
  "assets": {
    "viewAsset": "View asset on {{siteTitle}}",
    "openNetworkExplorer": "Open network explorer",
    "verifyAsset": "Verify asset",
    "unverifiedAsset": "Asset not verified",
    "verifiedByUser": "Verified by you"
  },
  "assetInput": {
    "search": "Search by name or address",
    "searchNFT": "Search NFT",
    "selectToken": "Select token",
    "error": {
      "invalidAmount": "Invalid amount",
      "insufficientBalance": "Insufficient balance"
    }
  },
  "priceDetails": {
    "priceImpactTooltip": {
      "firstLine": "Price impact between assets is high.",
      "secondLine": "This is due to low liquidity of the swap pair."
    },
    "noAssetPrice": "No price information",
    "noAssetPriceTooltip": {
      "firstLine": "We're not able to receive prices for these assets now.",
      "secondLine": "Continuing without price information might lead to a loss in value."
    }
  },
  "comingSoon": "Coming soon",
  "dappConnection": {
    "connectToDapp": "Connect to dApp",
    "dappPermissionListTitle": "dApp would get permission to:",
    "viewAddressPermission": "View address of connected account",
    "createTransactionPermission": "Create but not sign transactions for you",
    "rejectConnection": "Reject",
    "acceptConnection": "Connect"
  },
  "genericPages": {
    "pageDoesNotExist": "This page does not exist. That's all we know.",
    "errorPageTitle": "Unexpected Error",
    "returnHome": "Return Home"
  },
  "keyring": {
    "setPassword": {
      "title": "Set unlock signing password",
      "subtitleFirstLine": "You will be asked to enter this",
      "subtitleSecondLine": "password to unlock signing transactions.",
      "password": "Password",
      "repeatPassword": "Repeat password",
      "restorePassword": "Restoring account?",
      "submitBtn": "Begin the hunt",
      "error": {
        "characterCount": "Must be at least 8 characters",
        "noMatch": "Passwords don’t match"
      }
    },
    "unlock": {
      "title": "Unlock signing",
      "subtitle": "Enter your signing password to continue",
      "submitBtn": "Unlock",
      "signingPassword": "Signing password",
      "forgotPassword": "Forgot password?",
      "error": {
        "incorrect": "Incorrect password"
      },
      "snackbar": "Signing unlocked"
    }
  },
  "ledger": {
    "checkLedger": "Check Ledger",
    "onlyRejectFromLedger": "Tx can only be Rejected from Ledger",
    "onboarding": {
      "connecting": "Connecting...",
      "prepare": {
        "continueButton": "Continue",
        "tryAgainButton": "Try Again",
        "subheadingWord1": "start",
        "subheadingWord2": "retry",
        "subheading": "Make sure you take these 3 steps before we {{subheadingWord}}",
        "initialScreenHeader": "Before we get started",
        "header": "Check your Ledger",
        "noLedgerConnected": "No Ledger device is connected",
        "multipleLedgersConnected": "Multiple Ledgers are connected",
        "stepsExplainer": "Please follow the steps below and click on Try Again!",
        "step1": "Plug in a single Ledger",
        "step2": "Enter pin to unlock",
        "step3": "Open Ethereum App",
        "tip": "After clicking continue, select device and click connect"
      },
      "selectDevice": "Select the device",
      "clickConnect": "Click connect",
      "previous": "Previous",
      "next": "Next",
      "selectLedgeraccounts": "Select Ledger accounts",
      "multipleLedgersDescriptor": "You can select as many as you want",
      "connectSelectedLedger": "Connect selected",
      "doneMessageOne": "Congratulations!",
      "doneMessageTwo": "You can open Taho now.",
      "onboardingSuccessful": "Selected accounts were successfully connected.",
      "closeTab": "Close tab"
    },
    "connectionStatus": {
      "availableButNoSigning": "Ledger is connected but cannot sign",
      "readyToSign": "Ledger is ready to sign",
      "disconnected": "Ledger is disconnected",
      "wrongLedger": "Wrong Ledger connected",
      "multipleLedgers": "Multiple ledgers connected",
      "busy": "Ledger is busy"
    },
    "activation": {
      "title": "Activate blind signing",
      "helpMessage": "Take the following steps:",
      "step1": "Open Ethereum app on Ledger",
      "step2": "Navigate to Settings",
      "step3": "Enable blind signing"
    },
    "busy": {
      "title": "Ledger is busy",
      "helpMessage": "Looks like your Ledger has another signature in progress.",
      "step1": "Accept or Reject transaction on device",
      "step2": "Refresh page"
    },
    "notConnected": {
      "title": "Connect to Ledger",
      "helpMessage": "Take the following steps:",
      "step1": "Plug in Ledger",
      "step2": "Enter PIN to unlock",
      "step3": "Open Ethereum app"
    },
    "multipleLedgersConnected": {
      "title": "Multiple Ledgers are connected",
      "helpMessage": "Take the following steps:",
      "step1": "Remove all Ledgers but one",
      "step2": "Enter PIN to unlock",
      "step3": "Open Ethereum app"
    },
    "wrongLedger": {
      "title": "Wrong Ledger",
      "helpMessage": "Looks like you are using the wrong Ledger.",
      "connectLedger": "Connect the Ledger containing this account:",
      "refresh": "Refresh the page"
    },
    "derivationPaths": {
      "ledgerLive": "Ledger Live",
      "bip44": "BIP 44 (Trezor, 🦊)",
      "ethTestnet": "Ethereum Testnet",
      "ledgerLegacy": "Ledger Legacy",
      "rsk": "Rootstock",
      "rskTestnet": "Rootstock Testnet"
    }
  },
  "networkFees": {
    "unknownFee": "Unknown",
    "toBeDetermined": "TBD",
    "settingsTitle": "Network fees (Gwei)",
    "gasLimit": "Gas limit",
    "settingsDisabledOne": "Chain doesn't support",
    "settingsDisabledTwo": "gas settings",
    "estimatedNetworkFee": "Estimated network fee",
    "insufficientBaseAsset": "Not enough {{symbol}} for network fees",
    "totalMax": "Total Max",
    "saveSettings": "Save settings",
    "errors": {
      "limitTooLow": "Gas Limit must be higher than 21000",
      "invalidLimit": "Gas Limit must be a number",
      "lowGas": "Low"
    },
    "optimism": {
      "title": "Network fees",
      "header": "Gas fees on {{name}} work differently from Ethereum.",
      "transactionFee": "Transaction fee",
      "rollUp": "Roll-up",
      "estimatedGas": "Estimated Gas",
      "explainerOne": "The estimated gas cost for {{name}} transactions includes an {{name}} fee + an Ethereum roll-up fee (the fee to register transaction on Ethereum chain).",
      "explainerTwo": "Taho stays in sync with the current {{name}} and Ethereum network fees to estimate the fee for a given transaction.",
      "explainerThree": "Only in rare cases will the actual fee you pay change by more than 25% from the estimate.",
      "learnMore": "Learn More"
    },
    "rsk": {
      "title": "Network fees",
      "header": "Gas fees on RSK work differently from Ethereum.",
      "minGasPrice": "Minimum Gas Price",
      "multiplier": "10%",
      "percentage": "percentage",
      "estimatedGas": "Estimated Gas",
      "explainerOne": "The estimated gas price for RSK transactions is calculated by adding 10% to the Minimum Gas Price obtained from the latest mined block.",
      "explainerTwo": "Taho stays in sync with the current RSK and Ethereum network fees to estimate the fee for a given transaction.",
      "explainerThree": "Only in rare cases will the actual fee you pay change by more than 10% from the estimate.",
      "learnMore": "Learn More"
    },
    "bsc": {
      "title": "Coming soon!",
      "description": "Changing network fees for BNB Chain is not currently available."
    },
    "miner": "Miner:",
    "maxBase": "Max Base:",
    "speeds": {
      "0": "-",
      "70": "~5 min",
      "95": "~1 min",
      "99": "~30 sec"
    },
    "types": {
      "regular": "Regular",
      "express": "Express",
      "instant": "Instant",
      "custom": "Custom"
    }
  },
  "nfts": {
    "noTitle": "No title",
    "type1": "NFTs",
    "type2": "badges",
    "noMatchingNFTs": "No {{type}} matching your filters",
    "collectionHover": {
      "close": "close",
      "expand": "expand collection",
      "view": "view details"
    },
    "preview": {
      "owner": "Owner",
      "floorPrice": "Floor price",
      "send": "Send",
      "viewOn": "View on",
      "description": "Description",
      "itemsCount": "Items in collection",
      "creator": "Creator",
      "properties": "Properties",
      "refresh": "Refresh properties",
      "rank": "Rank",
      "rarityRank": "Rarity rank"
    },
    "units": {
      "nft_one": "NFT",
      "nft_other": "NFTs",
      "badge_one": "Badge",
      "badge_other": "Badges",
      "collection_one": "Collection",
      "collection_other": "Collections"
    },
    "header": {
      "title": "Total NFTs floor price",
      "addAccountCTA": "Add account",
      "emptyTitle": "No NFTs here",
      "emptyDesc": "Add more accounts to see your NFTs, you can also just add read-only accounts"
    },
    "emptyBannerTitle": {
      "nfts": "Explore markets",
      "badge": "Explore badges"
    },
    "networksBanner": "Not seeing NFTs from all your networks? Activate a network by switching to it on the Wallet tab.",
    "filters": {
      "title": "Filter collections",
      "warning": "Changing filters here will affect your Portfolio page as well.",
      "sortType": {
        "priceDesc": "Floor price: Descending",
        "priceAsc": "Floor price: Ascending",
        "newestAdded": "Newest added",
        "oldestAdded": "Oldest added",
        "numberInOneCollection": "Number (in 1 collection)"
      },
      "sortTypeTitle": "Sort collection",
      "collectionsTitle": "Show/hide collections",
      "accountsTitle": "Show/hide accounts",
      "noCollections": "No collections"
    }
  },
  "onboarding": {
    "tabbed": {
      "walletShortcut": "Did you know that you can open Taho using a keyboard shortcut?",
      "routeBasedContent": {
        "newSeed": {
          "tip": "If you want an easy way to preview Taho, you can start by adding a read only account.",
          "action": "Add preview account"
        },
        "addWallet": {
          "tip": "Several of Taho's most popular features were developed by our community."
        },
        "viewOnly": {
          "tip": "A good way to take a peek at what Taho offers."
        },
        "importSeed": {
          "tip": "Taho offers the possibility of adding multiple recovery phrases."
        },
        "default": {
          "fact1": "Fully owned by the community",
          "fact2": "Accessible to everyone",
          "fact3": "100% open source"
        }
      },
      "intro": {
        "title": "Let's get you set up!",
        "useExisting": "Use existing wallet",
        "createNew": "Create new wallet"
      },
      "addWallet": {
        "title": "Use existing wallet",
        "titleExisting": "Add account",
        "tip": "You can always add more wallets later.",
        "existingListTitle": "Existing account",
        "newWalletTitle": "New wallet",
        "options": {
          "importSeed": "Import recovery phrase",
          "importPrivateKey": "Private Key import",
          "ledger": "Connect to Ledger",
          "readOnly": "Read-only address",
          "createNew": "Create new wallet"
        },
        "importSeed": {
          "title": "Import secret recovery phrase",
          "subtitle": "Paste or type your 12 to 24 word secret recovery phrase below.",
          "inputLabel": "Input recovery phrase",
          "submit": "Import account",
          "errors": {
            "pasteRecoveryPhrase": "Paste recovery phrase",
            "phraseLengthError": "Must be a 12 or 24 word recovery phrase",
            "invalidPhraseError": "Invalid recovery phrase"
          }
        },
        "importPrivateKey": {
          "title": "Import private key",
          "subtitle": "Importing a private key does not associate it to a secret recovery phrase, but it’s still protected by the same password",
          "inputLabel": "Paste private key string",
          "submit": "Import account",
          "error": "Invalid private key",
          "privateKey": "Private key",
          "password": "JSON file password",
          "json": "JSON",
          "browseFiles": "<span>Browse files</span> or drag and drop your {{type}} file",
          "uploading": "Uploading...",
          "uploadFail": "Upload failed, try again",
          "wrongFile": "Wrong file, only {{type}} accepted",
          "decrypt": "Decrypt file",
          "decrypting": "Decrypting file",
          "decryptingTime": "this may take up to 1 minute",
          "finalize": "Finalize",
          "completed": "Completed!",
          "address": "address",
          "wrongPassword": "Wrong password or incorrect file. Ensure file is correct and enter the password you used when encrypting it."
        },
        "viewOnly": {
          "title": "Read-only address",
          "subtitle": "Add an Ethereum address or ENS name to view an existing wallet in Taho",
          "submit": "Preview Taho",
          "tip": "You can upgrade a read-only wallet later."
        }
      },
      "newWalletIntro": {
        "title": "Before we get started",
        "warning": "It's important to write down your secret recovery phrase and store it somewhere safe.<br /><br />This is the only way to recover your accounts and funds.<br /><br /><u>You will not be able to export your recovery phrase later.</u>",
        "submit": "Create recovery phrase",
        "tip": "You can upgrade a read-only wallet later."
      },
      "unlockWallet": {
        "title": "Password required",
        "passwordInput": "Signing password",
        "submit": "Confirm"
      },
      "newWalletReview": {
        "title": "Save and store your recovery phrase",
        "submit": "I wrote it down",
        "copyAddressAction": "Copy phrase to clipboard"
      },
      "newWalletVerify": {
        "title": "Verify recovery phrase",
        "subtitle": "Click on each word in the order that you are asked to",
        "validState": "Verified",
        "invalidState": "Incorrect Order",
        "invalidStateMsg": "Verify the order and remove the ones that aren't in the right position.",
        "verifyValidState": "Verify recovery phrase",
        "submit": "Finalize",
        "tip": "If you didn’t write it down, you can <url>start with a new phrase.</url>"
      },
      "complete": {
        "title": "Welcome to Taho",
        "titleExisting": "Account added to Taho!",
        "subtitle": "For faster access we recommend pinning Taho to your browser",
        "animationAlt": "Pin the wallet"
      }
    },
    "setPassword": {
      "title": "First, let's secure<br /> your wallet",
      "setAsDefault": "Set Taho as default wallet",
      "submit": "Begin the hunt"
    },
    "steps": {
      "create": "Create",
      "save": "Save",
      "verify": "Verify"
    },
    "seedVerification": {
      "seedIsInWrongOrder": "Wrong Order",
      "seedMismatchExplainer": "We are sorry, the recovery phrase you entered did not match. You can try to re-order them, but make sure you have them written down.",
      "createNewWallet": "If you prefer you can <1><0>create a new wallet.<0></1>",
      "retryVerification": "Try again",
      "verifySeedPrompt": "Verify recovery phrase",
      "successMessage": "Congratulations!",
      "successExplainer": "Secret recovery phrase is correct and you can now start using your new wallet.",
      "successButton": "Take me to my wallet"
    },
    "addWallet": {
      "addExistingAccount": "Add existing accounts",
      "importWallet": "Import recovery phrase",
      "addLedger": "Connect to Ledger",
      "addReadOnly": "Read-only address",
      "addNewAccount": "Add new recovery phrase",
      "createNewWallet": "Create new wallet",
      "addAccounts": "Add accounts",
      "importExistingWallet": {
        "pasteRecoveryPhrase": "Paste recovery phrase",
        "phraseLengthError": "Must be a 12 or 24 word recovery phrase",
        "invalidPhraseError": "Invalid recovery phrase",
        "importAccount": "Import account",
        "enterPhrasePrompt": "Copy paste or write down a 12 or 24 word secret recovery phrase.",
        "helpFindPhrase": "How do I find the recovery phrase?"
      }
    },
    "derivationPath": "Derivation path",
    "addDerivationPath": "Add derivation path",
    "pathLabel": "Label",
    "customPath": "Custom path",
    "addCustomPath": "Add custom path"
  },
  "overview": {
    "totalBalanceEverywhere": "Total balance on all accounts",
    "accounts": "Accounts",
    "assets": "Assets",
    "networks": "Networks",
    "nfts": "{{nfts}} in {{collections}} & {{badges}}",
    "nftsTooltip": "NFTs here are shown based on your filters in the NFT page.",
    "units": {
      "nft": "<strong>1</strong> NFT",
      "nft_other": "<strong>{{count}}</strong> NFTs",
      "collection": "<strong>1</strong> Collection",
      "collection_other": "<strong>{{count}}</strong> Collections",
      "badge": "<strong>1</strong> Badge",
      "badge_other": "<strong>{{count}}</strong> Badges"
    },
    "tableHeader": {
      "asset": "Asset",
      "assets": "Assets",
      "price": "Price",
      "balance": "Balance"
    }
  },
  "passwordStrength": {
    "weak": "Weak",
    "average": "Average",
    "strong": "Strong",
    "strength": "Strength",
    "hintDesc": "For a strong password, consider a mix of lower and uppercase characters, symbols, and numbers. Passwords should be over 8 characters."
  },
  "popupEdition": "Community Edition",
  "protocol": {
    "mainnet": "Mainnet",
    "beta": "Mainnet (beta)",
    "testnet": "Test Network",
    "l2": "L2 scaling solution",
    "compatibleChain": "EVM-compatible blockchain",
    "avalanche": "Mainnet C-Chain",
    "connected": "Connected"
  },
  "readOnly": "Read-only",
  "readOnlyNotice": "Read-only mode",
  "settings": {
    "mainMenu": "Settings",
    "signing": "Signing",
    "hideSmallAssetBalance": "Hide asset balances under {{sign}}{{amount}}",
    "setAsDefault": "Use Taho as your default wallet",
    "enableTestNetworks": "Enable test networks",
    "showUnverifiedAssets": "Show unverified assets",
    "language": "Language",
    "bugReport": "Bug report",
    "connectedWebsites": "Connected websites",
    "addCustomAsset": "Add custom assets",
    "analytics": "Analytics",
    "needHelp": "Need Help?",
    "customNetworks": "Custom networks (beta)",
    "showBanners": "Show achievement banners",
    "versionLabel": "Version {{version}}",
    "unknownVersionOrCommit": "<unknown>",
    "exportLogs": {
      "title": "Bug report",
      "discordTitle": "1. Join #bug-reports on Discord",
      "discordDesc": "Visit us on our Discord channel, and report your bug there. Make sure to include the logs.",
      "discordBtn": "Join Discord",
      "logTitle": "2. Export logs",
      "logDesc": "To better understand your bug, we need you to export your logs.",
      "logBtn": "Export logs",
      "ariaLabel": "Open bug report"
    },
    "analyticsSetUp": {
      "title": "Analytics",
      "toggleTitleOn": "Analytics are on",
      "toggleTitleOff": "Analytics are off",
      "toggleDesc": "Analytics help us understand your needs and empower us to build a better wallet for you",
      "recordTitle": "Info we collect",
      "recordItemTrends": "Overall user trends",
      "recordItemUsage": "Feature usage",
      "noRecordTitle": "We never collect",
      "noRecordItemSeed": "Recovery phrase",
      "noRecordItemInfo": "Personal Information",
      "noRecordItemBalances": "Addresses, balances, or transactions",
      "policyBtn": "Privacy policy",
      "deleteBtn": "Delete my data",
      "ariaLabel": "Open analytics",
      "analyticsOffSlideUpMenu": {
        "title": "Turn Analytics off?",
        "desc": "Are you sure you want to turn analytics off?",
        "submitBtn": "Yes, turn off",
        "snackbar": "Analytics are off, re-enable at any time"
      },
      "deleteSlideUpMenu": {
        "title": "Delete your data?",
        "desc": "Are you sure you want to delete your data?",
        "submitBtn": "Yes, delete data",
        "snackbar": "Private data will be removed soon"
      }
    },
    "connectedWebsitesSettings": {
      "title": "Connected websites",
      "disconnected": "Website disconnected",
      "ariaLabel": "Manage connected websites",
      "emptyList": "Not connected to any websites"
    },
    "addCustomAssetSettings": {
      "title": "Add custom asset",
      "input.contractAddress.label": "Contract address",
      "input.tooltip": "Find the asset on your favorite block explorer, then copy the contract address here.<br><br>Haven't done this before? Check out <url>Knowledge Center</url> first.",
      "asset.label.balance": "Balance",
      "asset.label.symbol": "Name",
      "networkSelect.title": "Select Network",
      "warning.alreadyExists.title": "Asset already exists, you will see it once your balance is over 0",
      "warning.alreadyExists.desc": "If you still have issues seeing an asset, turn off “Hide asset balances under 2$” from Settings",
      "warning.dust.title": "Asset balance is under <$2, you wil see it once your balance is over $2",
      "error.invalidToken": "Invalid contract address",
      "submit": "Add asset",
      "snackbar.success": "Asset added successfully",
      "snackbar.failed": "Failed to look up token details",
      "footer.hint": "How to add a custom asset"
    },
    "customNetworksSettings": {
      "title": "Custom networks (beta)",
      "ariaLabel": "Open custom networks page",
      "subtitleAdded": "Manage chains",
      "subtitleAddMore": "Add more chains",
      "deleteModal.title": "Remove custom network?",
      "deleteModal.desc": "You are removing <name>{{name}}</name>. This means you won't be able to see assets from it and it won't be in your network selection list.",
      "deleteModal.confirm": "Remove",
      "networksList": {
        "typeCustom": "Custom network"
      },
      "chainList": {
        "description": "<url></url> is the fastest, safest way to add a custom network. Just connect your wallet, search for the network you want to add, and click <strong>Add to Taho</strong>.",
        "addBtn": "Add chains with Chainlist"
      },
      "customRPC": {
        "description": "You can also add a custom RPC, this can be a bit risky as you might add a malicious RPC without knowing, that could result in loss of funds.",
        "addBtn": "Add custom RPC (Advanced)"
      }
    },
    "unverifiedAssets": {
      "tooltip": {
        "firstPart": "Discover assets that you own but are not on our asset list. Some spam/scam assets will show up, so tread carefully.",
        "secondPart": "These will show up on the bottom of the asset page until you verify them."
      }
    }
  },
  "send": {
    "balance": "Balance: {{amount}}"
  },
  "shared": {
    "taho": "Taho",
    "metaMask": "MetaMask",
    "injected": "Injected",
    "cancelBtn": "Cancel",
    "gwei": "Gwei",
    "send": "Send",
    "swap": "Swap",
    "showPasswordHint": "Show Password",
    "hidePasswordHint": "Hide Password",
    "close": "Close",
    "readMore": "Read more",
    "accountItemSummary": {
      "connectedStatus": "Connected"
    },
    "mouseOverToShow": "Mouse over to show",
    "selectToken": "Select token",
    "backButtonText": "Back",
    "saveBtn": "Save",
    "closeWindow": "Close window",
    "copyTextSnackbar": "Copied to clipboard"
  },
  "signing": {
    "signatureRequired": "Your signature is required",
    "dappSignatureRequest": "A dapp is requesting your signature",
    "message": "Message",
    "signed": "Signed,",
    "type": "Type",
    "EIP4361": {
      "subtext1": "Wants you to sign in with your",
      "subtext2": "Ethereum account:",
      "statement": "Statement",
      "nonce": "Nonce",
      "version": "Version",
      "chainID": "Chain ID",
      "expiration": "Expiration"
    }
  },
  "signTransaction": {
    "title": "Sign transaction",
    "awaitingHardwareSignature": "Awaiting hardware wallet signature",
    "reject": "Reject",
    "noSigning": "Read-only accounts cannot sign",
    "contractCreation": "Contract creation",
    "unknownNetwork": "Unknown Network",
    "detailPanelName": "Details",
    "rawDataPanelName": "Raw data",
    "rawDataCopyMsg": "Raw data copied to clipboard",
    "copyRawData": "Copy hex",
    "spendAmount": "Spend Amount",
    "help": "I need help",
    "refresh": "Refresh",
    "confirmButtonLabel": "Sign",
    "unsavedChangesTooltip": "You have unsaved changed",
    "spendApproval": {
      "title": "Approve asset spend",
      "approveSpender": "Approve <spenderAddress></spenderAddress>",
      "spendAmount": "Spend {{assetSymbol}} tokens",
      "approve": "Approve",
      "infinite": "Infinite",
      "spend": "Spend",
      "tokens": "tokens",
      "spendLimit": "Spend limit",
      "tooltip1": "Spend limit is the amount of funds from a particular asset that you allow a contract to spend.",
      "tooltip2": "Infinite tx has the drawback that if the contract is malicious, it can steal all your funds.",
      "changeLimit": "Change limit",
      "invalidAmount": "Invalid amount"
    },
    "assetTransfer": {
      "title": "Transfer",
      "sendTo": "Send to",
      "spendAmountLabel": "Spend Amount"
    },
    "contractInteraction": {
      "title": "Contract interaction",
      "interactingWithLabel": "Interacting with",
      "newlyCreatedContract": "Newly created contract"
    },
    "signTypedData": {
      "authorizeDeposit": "Authorize Deposit",
      "signMessage": "Sign {{messageType}}",
      "confirmButtonLabel": "Confirm"
    },
    "swap": {
      "title": "Swap assets",
      "balanceChange": "Balance change",
      "daoFee": "DAO fee",
      "exchangeRoute": "Exchange route"
    }
  },
  "addNewChain": {
    "subtitle": "Wants to add a custom network to Taho",
    "name": "Name",
    "chainId": "Chain ID",
    "currency": "Currency",
    "rpc": "RPC",
    "explorer": "BlockExplorer",
    "submit": "Add network",
    "cancel": "Reject",
    "warnAlreadyExistsHeader": "Network already added to Taho.",
    "warnAlreadyExistsBody": "You can switch to it from Network dropdown"
  },
  "swap": {
    "title": "Swap Assets",
    "from": "Swap from:",
    "to": "Swap to:",
    "sellAsset": "You pay",
    "buyAsset": "You receive",
    "approveAsset": "Approve Asset",
    "waitingForApproval": "Waiting for approval transaction...",
    "switchAssets": "Switch Assets",
    "swapRewardsTeaser": "Swap rewards coming soon",
    "continueSwap": "Continue Swap",
    "loadingQuote": "Fetching price",
    "rewards": {
      "header": "Swap rewards for community",
      "body": "This week, 240,000 DOGGO tokens will be equally shared as Swap Rewards.",
      "tooltip": "Taho rewards its users that use swap every week. A council decides weekly prizes and who is eligible.",
      "detailButton": "Details"
    },
    "error": {
      "noSellAsset": "Attempting to approve transfer without a sell asset.",
      "noApprovalTarget": "Attempting to approve transfer without an approval target.",
      "nonContractAsset": "Attempting to approve transfer of a non-contract asset."
    },
    "reviewSwap": "Review swap"
  },
  "switchWallet": {
    "title": "Want to use another wallet instead?",
    "tooltip": "You are seeing this because Taho is set as default wallet, you can change this option in the main menu.",
    "confirmSwitchWallet": "Yes, switch wallet",
    "notDefaultWalletMessage": "Taho not Default",
    "disableWalletExplainer": "We disabled Taho as the default wallet for you. You can always re-enable it from Menu ☰ at any time.",
    "useTahoAsDefaultPrompt": "Use Taho as default wallet",
    "closeButton": "Close window"
  },
  "toggle": {
    "collapse": "Collapse",
    "viewAll": "View all"
  },
  "topMenu": {
    "showCurrentDappConnection": "Show current dApp connection",
    "connectToWebsiteUsing": "Connect to website using:",
    "setTahoAsDefault": "Set Taho as default",
    "setOtherAsDefault": "Set MetaMask/other wallet as default",
    "rewardsProgram": "Rewards program",
    "copyAddressTooltip": "Copy address",
    "addressCopiedMsg": "Address copied to clipboard",
    "protocolList": {
      "testnetsSectionTitle": "Testnets",
      "customNetworksSectionTitle": "Custom networks",
      "networkSettingsBtn": "Add network (beta)"
    },
    "connectedDappInfo": {
      "modalClose": "Background close",
      "dAppTitle": "Account connected to",
      "dappConnections": "Dapp connections",
      "guideline": {
        "title": "How to connect to dapps",
        "step1": "Set Taho as default",
        "step2": "Click “connect to wallet” in a dapp",
        "step3": "Select one similar to these"
      },
      "walletConnectInfo": "You can now connect to any dapp that supports Wallet Connect by selecting Taho from desktop tab. <url>Learn more</url>",
      "walletConnectHint": "Check the desktop tab in the connection modal"
    }
  },
  "wallet": {
    "activities": {
      "defaultHistoricalActivityExplainer": "All your new transaction will show up here.",
      "historicalActivityExplainer": "Taho will populate your historical activity over time; this may take an hour or more for accounts that have been active for a long time. For new accounts, new activity will show up here.",
      "endOfList": "You have reached the end of activity list.",
      "moreHistory": "For more history visit",
      "tokenApproved": "Token approval",
      "contractInteraction": "Contract Interaction",
      "tokenReceived": "Received",
      "tokenSent": "Send",
      "infiniteApproval": "Infinite",
      "tokenSwapped": "Swap",
      "transactionFailed": "Failed",
      "transactionDropped": "Dropped",
      "transactionPending": "Pending...",
      "contractCreation": "(Contract creation)",
      "transactionTo": "To:",
      "transactionFrom": "From:",
      "loadingActivities": "Digging deeper...",
      "addCustomAssetPrompt": "Can't find an asset?",
      "addCustomAssetAction": "Add custom asset"
    },
    "banner": {
      "bannerTitle": "New Odyssey week!",
      "emptyBannerContent": "Check out Arbitrum Odyssey campaign",
      "notificationTitle": "Odyssey notifications",
      "notificationDismissInfo": "Want to receive future Odyssey notifications? We will show you one every week that you can dismiss.",
      "showNotifications": "Yes, show notification",
      "dontShowNotifications": "No thanks",
      "startNow": "Start now",
      "learnMore": "Learn More",
      "snackbar": "You can turn notification back from Settings"
    },
    "totalAccountBalance": "Total account balance",
    "send": "Send",
    "swap": "Swap",
    "swapDisabledOne": "Swaps aren't supported",
    "swapDisabledTwo": "on this network",
    "receive": "Receive",
    "secureSeed": "First, secure your recovery seed",
    "sendAsset": "Send Asset",
    "assetAmount": "Asset / Amount",
    "sendTo": "Send To:",
    "sendButton": "Continue",
    "receiveAddress": "Receive address",
    "sendToContractWarning": "This is a contract address, sending assets could result in loss of funds.",
    "pages": {
      "assets": "Assets",
      "NFTs": "NFTs",
      "activity": "Activity"
    },
    "defaultToggle": {
      "snackbar": "You can change this in Settings later",
      "isDefault": "is now your default wallet",
      "notDefault": "is not your default wallet",
      "tooltip": "Setting Taho as your default wallet means that every time you connect to a dApp, Taho will open instead of MetaMask or other wallets."
    },
    "analyticsNotification": {
      "title": "Analytics are enabled",
      "description": "They help us improve the wallet.  You can disable anytime",
      "settingsLink": "Change settings"
    },
    "unverifiedAssets": {
      "stateOfHiddenAssets1": "Hide",
      "stateOfHiddenAssets2": "See",
      "hiddenAssets": "{{stateOfHiddenAssets}} unverified assets ({{amount}})",
      "verifyAsset": "Verify asset"
    },
    "verifiedAssets": {
      "assetImported": "Asset automatically imported",
      "symbol": "Symbol",
      "contract": "Contract address",
      "discoveryTxHash": "Added from transaction",
      "dontShow": "Don’t show",
      "addToAssetList": "Add to asset list",
      "verifyAssetSnackbar": "Asset added to list",
      "removeAssetSnackbar": "Asset removed from list",
      "banner": {
        "titleUnverified": "Asset not verified",
        "titleVerified": "Asset verified by you",
        "description": "Be aware of scam and spam assets, only interact with assets you trust.",
        "oldDescription": "Only transact with assets you trust."
      }
    }
  },
  "dAppConnect": {
    "switchWallet": {
      "title": "Taho not Default",
      "descFirstPart": "We disabled Taho as default wallet for you. You can always enable it back from Settings",
      "descSecondPart": "at any time.",
      "toggleTitle": "Use Taho as default wallet"
    }
  },
  "abilities": {
    "header": "Portfolio abilities",
    "emptyState": {
      "title": "No abilities here",
      "desc": "Add more accounts to see your abilities or change filters",
      "addBtn": "Add account"
    },
    "banner": {
      "description": "Daylight tells you when you qualify for an airdrop, mint or unlock.",
      "seeAbilities": "See your abilities",
      "open": "Open",
      "none": "None"
    },
    "timeDetails": {
      "day_one": "day",
      "day_other": "days",
      "timeStartingDays_one": "Starting in {{count}} day",
      "timeStartingDays_other": "Starting in {{count}} days",
      "timeClosesDays_one": "Closes in {{count}} day",
      "timeClosesDays_other": "Closes in {{count}} days"
    },
    "viewWebsiteBtn": "Visit website",
    "markBtn": "Mark as Completed",
    "snackbar": "Marked as completed",
    "deleteBtn": "Delete",
    "deleteSlideUpMenu": {
      "title": "Delete ability?",
      "desc": "If you delete an ability you won't be able to see it anymore",
      "spamPrompt": "Is this ability spam?",
      "selectSpamReason": "Select reason for reporting",
      "spamReason": {
        "spam": "Spam",
        "inaccurateInfo": "Inaccurate information",
        "copyright": "Copyright violation",
        "scam": "Scam",
        "duplicate": "Duplicate"
      },
      "reportSpamBtn": "Yes, report spam",
      "submitBtn": "Yes, delete",
      "submitSpamBtn": "Yes, report & delete",
      "snackbar": "Ability deleted"
    },
    "filter": {
      "title": "Filter Abilities",
      "tooltip": "Filter",
      "abilityState": {
        "open": "Open",
        "completed": "Completed",
        "expired": "Expired",
        "deleted": "Deleted",
        "all": "All"
      },
      "abilityTypeDesc": {
        "vote": "A proposal that someone can vote on based on a token they hold.",
        "claim": "On-chain reward that someone can claim that is not a mint or airdrop.",
        "airdrop": "A ERC-20 token airdrop, usually not promised in advance.",
        "mint": "A ERC-721 or ERC-11555 token mint.",
        "access": "A general off-chain token-gated experience, often a group chat.",
        "event": "An event, often at a conference or a token-gated online experience.",
        "article": "A blog post or article about a specific token.",
        "result": "The result of a vote proposal.",
        "misc": "An ability that does not fall into any of these types."
      },
      "abilityStateTitle": "Show",
      "abilitiesTypesTitle": "Notify me about abilities type",
      "accountsTitle": "Show/hide accounts",
      "accountsReadOnlyInfo": "Read-only accounts can’t see abilities. If you can, we recommend you import the address you want to see abilities for.",
      "noAccounts": "No accounts"
    }
  },
  "globalError": {
    "title": "Ups, nothing to see here",
    "desc": "Looks like you encountered an empty bowl, try refreshing the page to see if something appears",
    "submitBtn": "Refresh page"
  },
  "globalModal": {
    "title": "Hello World. Meet Taho.",
    "description1": "In 2021, Tally Ho came into the world on a fox hunt. We set our sights on educating the world about the dangers of centralized wallets, and our name was a playful nod to that.",
    "description2": "But now, our sights are set on a bigger goal. It's time to update our identity.",
    "description3": "Tally Ho is now Taho.",
    "button": "Read more"
  },
  "devPanel": {
    "title": "Developer Panel",
    "featureFlags": {
      "title": "Feature flags",
      "flags": {
        "USE_MAINNET_FORK": "Use mainnet fork",
        "HIDE_IMPORT_DERIVATION_PATH": "Hide import derivation path",
        "HIDE_SWAP_REWARDS": "Hide swap rewards",
        "USE_UPDATED_SIGNING_UI": "Use updated signing UI",
        "SUPPORT_MULTIPLE_LANGUAGES": "Enable to choose language",
        "HIDE_TOKEN_FEATURES": "Hide token features",
        "SUPPORT_ACHIEVEMENTS_BANNER": "Enable achievements banner",
        "SUPPORT_NFT_SEND": "Enable sending NFTs",
        "SUPPORT_ARBITRUM_NOVA": "Enable Arbitrum Nova network",
        "SUPPORT_SWAP_QUOTE_REFRESH": "Enable automatic swap quote updates",
        "SUPPORT_CUSTOM_NETWORKS": "Show custom network page on settings panel",
        "SUPPORT_CUSTOM_RPCS": "Enable adding custom RPCs",
<<<<<<< HEAD
        "SUPPORT_PRIVATE_KEYS": "Enable private key import",
        "SUPPORT_ASSET_TRUST": "Enable trusting assets"
=======
        "SUPPORT_UNVERIFIED_ASSET": "Enable assets verification"
>>>>>>> e3cad978
      }
    }
  },
  "tabs": {
    "wallet": "Wallet",
    "nfts": "NFTs",
    "portfolio": "Portfolio",
    "swap": "Swap",
    "earn": "Earn",
    "settings": "Settings"
  }
}<|MERGE_RESOLUTION|>--- conflicted
+++ resolved
@@ -1006,12 +1006,8 @@
         "SUPPORT_SWAP_QUOTE_REFRESH": "Enable automatic swap quote updates",
         "SUPPORT_CUSTOM_NETWORKS": "Show custom network page on settings panel",
         "SUPPORT_CUSTOM_RPCS": "Enable adding custom RPCs",
-<<<<<<< HEAD
         "SUPPORT_PRIVATE_KEYS": "Enable private key import",
-        "SUPPORT_ASSET_TRUST": "Enable trusting assets"
-=======
         "SUPPORT_UNVERIFIED_ASSET": "Enable assets verification"
->>>>>>> e3cad978
       }
     }
   },
