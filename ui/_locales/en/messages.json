--- conflicted
+++ resolved
@@ -584,13 +584,8 @@
         "SUPPORT_KEYRING_LOCKING": "Enable to lock/unlock accounts ",
         "SUPPORT_FORGOT_PASSWORD": "Enable to forgot password",
         "ENABLE_ACHIEVEMENTS_TAB": "Show an Achievements tab on the overview page",
-<<<<<<< HEAD
         "HIDE_TOKEN_FEATURES": "Hide token features",
-        "SUPPORT_ARBITRUM": "Enable Arbitrum network",
         "SUPPORT_ACHIEVEMENTS_BANNER": "Enable achievements banner"
-=======
-        "HIDE_TOKEN_FEATURES": "Hide token features"
->>>>>>> af2f6449
       }
     }
   }
