--- conflicted
+++ resolved
@@ -597,11 +597,8 @@
         "ENABLE_ACHIEVEMENTS_TAB": "Show an Achievements tab on the overview page",
         "HIDE_TOKEN_FEATURES": "Hide token features",
         "SUPPORT_ACHIEVEMENTS_BANNER": "Enable achievements banner",
-<<<<<<< HEAD
-        "SUPPORT_AVALANCHE": "Enable Avalanche network"
-=======
+        "SUPPORT_AVALANCHE": "Enable Avalanche network",
         "SUPPORT_NFT_TAB": "Enable to open NFTs page from tab"
->>>>>>> 9633958c
       }
     }
   }
