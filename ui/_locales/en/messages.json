{
  "accounts": {
    "accountItem": {
      "noNameError": "Name is required",
      "editName": "Edit name",
      "saveName": "Save name",
      "typeNewName": "Type new name",
      "cancel": "Cancel",
      "regularWarning": "Removing this address doesn't delete your recovery phrase or any private keys. Instead it just hides it from the extension and you won't be able to use it until you add it back.",
      "loudWarningTitle": "Removing this address will remove its associated account from the UI.",
      "loudWarningBody": "Are you sure you want to proceed?",
      "lastAccountWarningTitle": "Once this account is removed you won't be able to use the wallet until you complete onboarding again.",
      "lastAccountWarningBody": "Are you sure you want to proceed?",
      "removeAddress": "Remove address",
      "copyAddress": "Copy address",
      "removeConfirm": "Yes, I want to remove it"
    },
    "notificationPanel": {
      "accountPanelName": "Accounts",
      "addWallet": "Add Wallet",
      "addAddress": "Add address",
      "readOnly": "Read-only",
      "import": "Import",
      "internal": "Tally Ho",
      "ledger": "Ledger",
      "category": {
        "readOnly": "Preview",
        "ledger": "Hardware wallets",
        "others": "Imported & generated"
      },
      "signing": {
        "lock": "Lock signing",
        "unlock": "Unlock signing"
      },
      "snackbar": "Signing locked"
    }
  },
  "viewAddressOnBlockExplorer": "View address on {{blockExplorer}}",
  "assets": {
    "viewAsset": "View asset on {{siteTitle}}"
  },
  "assetInput": {
    "search": "Search by name or address",
    "selectToken": "Select token",
    "error": {
      "invalidAmount": "Invalid amount",
      "insufficientBalance": "Insufficient balance"
    }
  },
  "priceDetails": {
    "priceImpactTooltip": {
      "firstLine": "Price impact between assets is high.",
      "secondLine": "This is due to low liquidity of the swap pair."
    },
    "noAssetPrice": "No price information"
  },
  "comingSoon": "Coming soon",
  "dappConnection": {
    "connectToDapp": "Connect to dApp",
    "dappPermissionListTitle": "dApp would get permission to:",
    "viewAddressPermission": "View address of connected account",
    "createTransactionPermission": "Create but not sign transactions for you",
    "rejectConnection": "Reject",
    "acceptConnection": "Connect"
  },
  "genericPages": {
    "pageDoesNotExist": "This page does not exist. That's all we know.",
    "errorPageTitle": "Unexpected Error",
    "returnHome": "Return Home"
  },
  "keyring": {
    "setPassword": {
      "title": "Set unlock signing password",
      "subtitleFirstLine": "You will be asked to enter this",
      "subtitleSecondLine": "password to unlock signing transactions.",
      "password": "Password",
      "repeatPassword": "Repeat password",
      "restorePassword": "Restoring account?",
      "submitBtn": "Begin the hunt",
      "error": {
        "characterCount": "Must be at least 8 characters",
        "noMatch": "Passwords don’t match"
      }
    },
    "unlock": {
      "title": "Unlock signing",
      "subtitle": "Enter your signing password to continue",
      "submitBtn": "Unlock",
      "signingPassword": "Signing password",
      "forgotPassword": "Forgot password?",
      "error": {
        "incorrect": "Incorrect password"
      },
      "snackbar": "Signing unlocked"
    }
  },
  "ledger": {
    "checkLedger": "Check Ledger",
    "onlyRejectFromLedger": "Tx can only be Rejected from Ledger",
    "onboarding": {
      "prepare": {
        "continueButton": "Continue",
        "tryAgainButton": "Try Again",
        "subheadingWord1": "start",
        "subheadingWord2": "retry",
        "subheading": "Make sure you take these 3 steps before we {{subheadingWord}}",
        "initialScreenHeader": "Before we get started",
        "header": "Check your Ledger",
        "noLedgerConnected": "No Ledger device is connected",
        "multipleLedgersConnected": "Multiple Ledgers are connected",
        "stepsExplainer": "Please follow the steps below and click on Try Again!",
        "step1": "Plug in a single Ledger",
        "step2": "Enter pin to unlock",
        "step3": "Open Ethereum App"
      },
      "selectDevice": "Select the device",
      "clickConnect": "Click connect",
      "previous": "Previous",
      "next": "Next",
      "selectLedgeraccounts": "Select Ledger accounts",
      "multipleLedgersDescriptor": "You can select as many as you want",
      "connectSelectedLedger": "Connect selected",
      "doneMessageOne": "Congratulations!",
      "doneMessageTwo": "You can open Tally Ho now.",
      "onboardingSuccessful": "Selected accounts were succesfully connected.",
      "closeTab": "Close tab"
    },
    "connectionStatus": {
      "availableButNoSigning": "Ledger is connected but cannot sign",
      "readyToSign": "Ledger is ready to sign",
      "disconnected": "Ledger is disconnected",
      "wrongLedger": "Wrong Ledger connected",
      "multipleLedgers": "Multiple ledgers connected",
      "busy": "Ledger is busy"
    },
    "activation": {
      "title": "Activate blind signing",
      "helpMessage": "Take the following steps:",
      "step1": "Open Ethereum app on Ledger",
      "step2": "Navigate to Settings",
      "step3": "Enable blind signing"
    },
    "busy": {
      "title": "Ledger is busy",
      "helpMessage": "Looks like your Ledger has another signature in progress.",
      "step1": "Accept or Reject transaction on device",
      "step2": "Refresh page"
    },
    "notConnected": {
      "title": "Connect to Ledger",
      "helpMessage": "Take the following steps:",
      "step1": "Plug in Ledger",
      "step2": "Enter PIN to unlock",
      "step3": "Open Ethereum app"
    },
    "multipleLedgersConnected": {
      "title": "Multiple Ledgers are connected",
      "helpMessage": "Take the following steps:",
      "step1": "Remove all Ledgers but one",
      "step2": "Enter PIN to unlock",
      "step3": "Open Ethereum app"
    },
    "wrongLedger": {
      "title": "Wrong Ledger",
      "helpMessage": "Looks like you are using the wrong Ledger.",
      "connectLedger": "Connect the Ledger containing this account:",
      "refresh": "Refresh the page"
    },
    "derivationPaths": {
      "ledgerLive": "Ledger Live",
      "bip44": "BIP 44 (Trezor, 🦊)",
      "ethTestnet": "Ethereum Testnet",
      "ledgerLegacy": "Ledger Legacy",
      "rsk": "Rootstock"
    }
  },
  "networkFees": {
    "unknownFee": "Unknown",
    "toBeDetermined": "TBD",
    "settingsTitle": "Network fees (Gwei)",
    "gasLimit": "Gas limit",
    "estimatedNetworkFee": "Estimated network fee",
    "insufficientBaseAsset": "Not enough {{symbol}} for network fees",
    "totalMax": "Total Max",
    "saveSettings": "Save settings",
    "errors": {
      "limitTooLow": "Gas Limit must be higher than 21000",
      "invalidLimit": "Gas Limit must be a number",
      "lowGas": "Low"
    },
    "optimism": {
      "title": "Network fees",
      "header": "Gas fees on {{name}} work differently from Ethereum.",
      "transactionFee": "Transaction fee",
      "rollUp": "Roll-up",
      "estimatedGas": "Estimated Gas",
      "explainerOne": "The estimated gas cost for {{name}} transactions includes an {{name}} fee + an Ethereum roll-up fee (the fee to register transaction on Ethereum chain).",
      "explainerTwo": "Tally Ho stays in sync with the current {{name}} and Ethereum network fees to estimate the fee for a given transaction.",
      "explainerThree": "Only in rare cases will the actual fee you pay change by more than 25% from the estimate.",
      "learnMore": "Learn More"
    },
    "rsk": {
      "title": "Network fees",
      "header": "Gas fees on RSK work differently from Ethereum.",
      "minGasPrice": "Minimum Gas Price",
      "multiplier": "10%",
      "percentage": "percentage",
      "estimatedGas": "Estimated Gas",
      "explainerOne": "The estimated gas price for RSK transactions is calculated by adding 10% to the Minimum Gas Price obtained from the latest mined block.",
      "explainerTwo": "Tally Ho stays in sync with the current RSK and Ethereum network fees to estimate the fee for a given transaction.",
      "explainerThree": "Only in rare cases will the actual fee you pay change by more than 10% from the estimate.",
      "learnMore": "Learn More"
    },
    "miner": "Miner:",
    "maxBase": "Max Base:",
    "speeds": {
      "0": "-",
      "70": "~5 min",
      "95": "~1 min",
      "99": "~30 sec"
    },
    "types": {
      "regular": "Regular",
      "express": "Express",
      "instant": "Instant",
      "custom": "Custom"
    }
  },
  "nfts": {
    "empty": "Looks like you don't have any NFTs yet? Get some and view them here!",
    "noTitle": "No title",
    "NFTPricingComingSoon": "Coming soon: NFT price + sending",
<<<<<<< HEAD
    "collectionHover": {
      "close": "close",
      "expand": "expand collection",
      "view": "view details"
    },
    "preview": {
      "owner": "Owner",
      "floorPrice": "Floor price",
      "send": "Send",
      "viewOn": "View on",
      "description": "Description",
      "itemsCount": "Items in collection",
      "creator": "Creator",
      "properties": "Properties"
=======
    "units": {
      "nft_one": "NFT",
      "nft_other": "NFTs",
      "badge_one": "Badge",
      "badge_other": "Badges",
      "collection_one": "Collection",
      "collection_other": "Collections"
    },
    "header": {
      "title": "Estimated total NFTs value",
      "addAccountCTA": "Add account",
      "emptyTitle": "No NFTs here",
      "emptyDesc": "Add more accounts to see your NFTs, you can also just add read-only accounts"
    },
    "emptyBannerTitle": {
      "nfts": "Explore markets",
      "badge": "Explore badges"
>>>>>>> 4158df4a
    }
  },
  "achievements": {
    "empty": "Nothing to see here",
    "startWith": "You can start with the Tally Ho collection!",
    "collection": "Tally Ho collection"
  },
  "onboarding": {
    "steps": {
      "create": "Create",
      "save": "Save",
      "verify": "Verify"
    },
    "seedVerification": {
      "seedIsInWrongOrder": "Wrong Order",
      "seedMismatchExplainer": "We are sorry, the recovery phrase you entered did not match.You can try to re-order them, but make sure you have them written down.",
      "createNewWallet": "If you prefer you can <1><0>create a new wallet.<0></1>",
      "retryVerification": "Try again",
      "verifySeedPrompt": "Verify recovery phrase",
      "successMessage": "Congratulations!",
      "successExplainer": "Secret recovery phrase is correct and you can now start using your new wallet.",
      "successButton": "Take me to my wallet"
    },
    "addWallet": {
      "addExistingAccount": "Add existing accounts",
      "importWallet": "Import recovery phrase",
      "addLedger": "Connect to Ledger",
      "addReadOnly": "Read-only address",
      "addNewAccount": "Add new recovery phrase",
      "createNewWallet": "Create new wallet",
      "addAccounts": "Add accounts",
      "importExistingWallet": {
        "pasteRecoveryPhrase": "Paste recovery phrase",
        "phraseLengthError": "Must be a 12 or 24 word recovery phrase",
        "invalidPhraseError": "Invalid recovery phrase",
        "importAccount": "Import account",
        "enterPhrasePrompt": "Copy paste or write down a 12 or 24 word secret recovery phrase.",
        "helpFindPhrase": "How do I find the recovery phrase?"
      }
    },
    "derivationPath": "Derivation path",
    "addDerivationPath": "Add derivation path",
    "pathLabel": "Label",
    "customPath": "Custom path",
    "addCustomPath": "Add custom path"
  },
  "overview": {
    "totalBalanceEverywhere": "Total balance on all accounts",
    "accounts": "Accounts",
    "assets": "Assets",
    "networks": "Networks",
    "tableHeader": {
      "asset": "Asset",
      "price": "Price",
      "balance": "Balance"
    }
  },
  "passwordStrength": {
    "weak": "Weak",
    "average": "Average",
    "strong": "Strong",
    "strength": "Strength",
    "hintDesc": "For a strong password, consider a mix of lower and uppercase characters, symbols, and numbers. Passwords should be over 8 characters."
  },
  "popupEdition": "Community Edition",
  "protocol": {
    "mainnet": "Mainnet",
    "beta": "Mainnet (beta)",
    "testnet": "Test Network",
    "l2": "L2 scaling solution",
    "compatibleChain": "Ethereum-compatible blockchain",
    "connected": "Connected"
  },
  "readOnly": "Read-only",
  "readOnlyNotice": "Read-only mode",
  "settings": {
    "mainMenu": "Settings",
    "signing": "Signing",
    "hideSmallAssetBalance": "Hide asset balances under {{sign}}{{amount}}",
    "setAsDefault": "Use Tally Ho as your default wallet",
    "enableTestNetworks": "Enable test networks",
    "language": "Language",
    "bugReport": "Bug report",
    "connectedWebsites": "Connected websites",
    "analytics": "Analytics",
    "showBanners": "Show achievement banners",
    "joinTitle": "Join our community",
    "joinDesc": "Join our Discord to give us feedback!",
    "joinBtn": "Join and give feedback",
    "versionLabel": "Version {{version}}",
    "unknownVersionOrCommit": "<unknown>",
    "exportLogs": {
      "title": "Bug report",
      "discordTitle": "1. Join #bug-reports on Discord",
      "discordDesc": "Visit us on our Discord channel, and report your bug there. Make sure to include the logs.",
      "discordBtn": "Join Discord",
      "logTitle": "2. Export logs",
      "logDesc": "To better understand your bug, we need you to export your logs.",
      "logBtn": "Export logs",
      "ariaLabel": "Open bug report"
    },
    "analyticsSetUp": {
      "title": "Analytics",
      "toggleTitleOn": "Analytics are on",
      "toggleTitleOff": "Analytics are off",
      "toggleDesc": "Analytics help us understand your needs and empowers us to build a better wallet for you!",
      "recordTitle": "What we will record",
      "recordItemOrders": "Number of Swaps / Sends",
      "recordItemAccounts": "Number of accounts",
      "recordItemGas": "Gas paid overall",
      "noRecordTitle": "We will never record",
      "noRecordItemSeed": "Your seed phrase",
      "noRecordItemTransactions": "Your address and transactions",
      "policyBtn": "Privacy policy",
      "deleteBtn": "Delete my data",
      "ariaLabel": "Open analytics",
      "analyticsOffSlideUpMenu": {
        "title": "Turn Analytics off?",
        "desc": "Are you sure you want to turn analytics off? They help us a lot in building a better wallet for you",
        "submitBtn": "Yes, turn off",
        "snackbar": "Analytics are off, turn back at any time"
      },
      "deleteSlideUpMenu": {
        "title": "Delete your data?",
        "desc": "Are you sure you want to delete your data? They help us a lot in building a better wallet for you",
        "submitBtn": "Yes, delete data",
        "snackbar": "Private data will be removed soon"
      }
    },
    "connectedWebsitesSettings": {
      "title": "Connected websites",
      "disconnected": "Website disconnected",
      "ariaLabel": "Manage connected websites",
      "emptyList": "Not connected to any websites"
    }
  },
  "shared": {
    "tallyHo": "Tally Ho",
    "metaMask": "MetaMask",
    "injected": "Injected",
    "cancelBtn": "Cancel",
    "gwei": "Gwei",
    "send": "Send",
    "swap": "Swap",
    "showPasswordHint": "Show Password",
    "hidePasswordHint": "Hide Password",
    "close": "Close",
    "accountItemSummary": {
      "connectedStatus": "Connected"
    },
    "selectToken": "Select token",
    "backButtonText": "Back",
    "saveBtn": "Save",
    "closeWindow": "Close window"
  },
  "signing": {
    "signatureRequired": "Your signature is required",
    "dappSignatureRequest": "A dapp is requesting your signature",
    "message": "Message",
    "signed": "Signed,",
    "type": "Type",
    "EIP4361": {
      "subtext1": "Wants you to sign in with your",
      "subtext2": "Ethereum account:",
      "statement": "Statement",
      "nonce": "Nonce",
      "version": "Version",
      "chainID": "Chain ID",
      "expiration": "Expiration"
    }
  },
  "signTransaction": {
    "title": "Sign transaction",
    "awaitingHardwareSignature": "Awaiting hardware wallet signature",
    "reject": "Reject",
    "noSigning": "Read-only accounts cannot sign",
    "contractCreation": "Contract creation",
    "unknownNetwork": "Unknown Network",
    "detailPanelName": "Details",
    "rawDataPanelName": "Raw data",
    "rawDataCopyMsg": "Raw data copied to clipboard",
    "copyRawData": "Copy hex",
    "spendAmount": "Spend Amount",
    "help": "I need help",
    "refresh": "Refresh",
    "confirmButtonLabel": "Sign",
    "spendApproval": {
      "title": "Approve asset spend",
      "approveSpender": "Approve <spenderAddress></spenderAddress>",
      "spendAmount": "Spend {{assetSymbol}} tokens",
      "approve": "Approve",
      "infinite": "Infinite",
      "spend": "Spend",
      "tokens": "tokens",
      "spendLimit": "Spend limit",
      "tooltip1": "Spend limit is the amount of funds from a particular asset that you allow a contract to spend.",
      "tooltip2": "Infinite tx has the drawback that if the contract is malicious, it can steal all your funds.",
      "changeLimit": "Change limit",
      "invalidAmount": "Invalid amount"
    },
    "assetTransfer": {
      "title": "Transfer",
      "sendTo": "Send to",
      "spendAmountLabel": "Spend Amount"
    },
    "contractInteraction": {
      "title": "Contract interaction",
      "interactingWithLabel": "Interacting with",
      "newlyCreatedContract": "Newly created contract"
    },
    "signTypedData": {
      "authorizeDeposit": "Authorize Deposit",
      "signMessage": "Sign {{messageType}}",
      "confirmButtonLabel": "Confirm"
    }
  },
  "swap": {
    "title": "Swap Assets",
    "from": "Swap from:",
    "to": "Swap to:",
    "sellAsset": "You pay",
    "buyAsset": "You receive",
    "approveAsset": "Approve Asset",
    "waitingForApproval": "Waiting for approval transaction...",
    "switchAssets": "Switch Assets",
    "swapRewardsTeaser": "Swap rewards coming soon",
    "continueSwap": "Continue Swap",
    "exchangeRoute": "Exchange route",
    "rewards": {
      "header": "Swap rewards for community",
      "body": "This week, 240,000 DOGGO tokens will be equally shared as Swap Rewards.",
      "tooltip": "Tally Ho rewards it's users that use swap every week. A council decides weekly prizes and who is eligible.",
      "detailButton": "Details"
    },
    "error": {
      "noSellAsset": "Attempting to approve transfer without a sell asset.",
      "noApprovalTarget": "Attempting to approve transfer without an approval target.",
      "nonContractAsset": "Attempting to approve transfer of a non-contract asset."
    },
    "getFinalQuote": "Get final quote",
    "transactionSettings": {
      "title": "Transaction settings",
      "slippageTolerance": "Slippage tolerance",
      "settings": "Transaction settings",
      "estimatedFee": "Estimated network fee",
      "daoFee": "DAO fee"
    }
  },
  "switchWallet": {
    "title": "Want to use another wallet instead?",
    "tooltip": "You are seeing this because Tally Ho! is set as default wallet, you can change this option in the main menu.",
    "confirmSwitchWallet": "Yes, switch wallet",
    "notDefaultWalletMessage": "Tally Ho not Default",
    "disableWalletExplainer": "We disabled Tally Ho as the default wallet for you. You can always re-enable it from Menu ☰ at any time.",
    "useTallyHoAsDefaultPrompt": "Use Tally Ho as default wallet",
    "closeButton": "Close window"
  },
  "toggle": {
    "collapse": "Collapse",
    "viewAll": "View all"
  },
  "topMenu": {
    "showCurrentDappConnection": "Show current dApp connection",
    "rewardsProgram": "Rewards program",
    "copyAddressTooltip": "Copy address",
    "addressCopiedMsg": "Address copied to clipboard",
    "protocolList": {
      "testnetsSectionTitle": "Testnets"
    },
    "connectedDappInfo": {
      "modalClose": "Background close",
      "dAppTitle": "Account connected to",
      "dappConnections": "Dapp connections",
      "guideline": {
        "title": "How to connect to dapps",
        "step1": "Set Tally Ho as default",
        "step2": "Click “connect to wallet” in a dapp",
        "step3": "Select one similar to these"
      }
    }
  },
  "wallet": {
    "activities": {
      "historicalActivityExplainer": "Tally Ho will populate your historical activity over time; this may take an hour or more for accounts that have been active for a long time. For new accounts, new activity will show up here.",
      "endOfList": "You have reached the end of activity list.",
      "moreHistory": "For more history visit",
      "tokenApproved": "Token approval",
      "contractInteraction": "Contract Interaction",
      "tokenReceived": "Received",
      "tokenSent": "Send",
      "infiniteApproval": "Infinite",
      "tokenSwapped": "Swap",
      "transactionFailed": "Failed",
      "transactionDropped": "Dropped",
      "transactionPending": "Pending...",
      "contractCreation": "(Contract creation)",
      "transactionTo": "To:",
      "transactionFrom": "From:",
      "loadingActivities": "Digging deeper..."
    },
    "banner": {
      "bannerTitle": "New Odyssey week!",
      "emptyBannerContent": "Check out Arbitrum Odyssey campaign",
      "notificationTitle": "Odyssey notifications",
      "notificationDismissInfo": "Want to receive future Odyssey notifications? We will show you one every week that you can dismiss.",
      "showNotifications": "Yes, show notification",
      "dontShowNotifications": "No thanks",
      "startNow": "Start now",
      "learnMore": "Learn More",
      "snackbar": "You can turn notification back from Settings"
    },
    "totalAccountBalance": "Total account balance",
    "send": "Send",
    "swap": "Swap",
    "receive": "Receive",
    "secureSeed": "First, secure your recovery seed",
    "sendAsset": "Send Asset",
    "assetAmount": "Asset / Amount",
    "sendTo": "Send To:",
    "sendButton": "Continue",
    "receiveAddress": "Receive address",
    "sendToContractWarning": "This is a contract address, sending assets could result in loss of funds.",
    "pages": {
      "assets": "Assets",
      "NFTs": "NFTs",
      "activity": "Activity"
    },
    "defaultToggle": {
      "snackbar": "You can change this in Settings later",
      "isDefault": "is now your default wallet",
      "notDefault": "is not your default wallet",
      "tooltip": "Setting Tally Ho as your default wallet means that everytime you connect to a dApp, Tally Ho will open instead of MetaMask or other wallets."
    },
    "analyticsNotification": {
      "title": "Analytics are on",
      "description": "They help us improve the wallet for you",
      "settingsLink": "Change settings"
    }
  },
  "dAppConnect": {
    "switchWallet": {
      "title": "Tally Ho not Default",
      "descFirstPart": "We disabled Tally as default wallet for you. You can always enable it back from Settings",
      "descSecondPart": "at any time.",
      "toggleTitle": "Use Tally Ho as default wallet"
    }
  },
  "globalError": {
    "title": "Ups, nothing to see here",
    "desc": "Looks like you encountered an empty bowl, try refreshing the page to see if something appears",
    "submitBtn": "Refresh page"
  },
  "devPanel": {
    "title": "Developer Panel",
    "featureFlags": {
      "title": "Feature flags",
      "flags": {
        "USE_MAINNET_FORK": "Use mainnet fork",
        "RESOLVE_RNS_NAMES": "Resolve RNS names",
        "HIDE_IMPORT_DERIVATION_PATH": "Hide import derivation path",
        "HIDE_SWAP_REWARDS": "Hide swap rewards",
        "USE_UPDATED_SIGNING_UI": "Use updated signing UI",
        "SUPPORT_MULTIPLE_LANGUAGES": "Enable to choose language",
        "SUPPORT_ANALYTICS": "Show Analytics page on the settings page",
        "SUPPORT_KEYRING_LOCKING": "Enable to lock/unlock accounts ",
        "SUPPORT_FORGOT_PASSWORD": "Enable to forgot password",
        "ENABLE_ACHIEVEMENTS_TAB": "Show an Achievements tab on the overview page",
        "HIDE_TOKEN_FEATURES": "Hide token features",
        "SUPPORT_ACHIEVEMENTS_BANNER": "Enable achievements banner",
        "SUPPORT_AVALANCHE": "Enable Avalanche network",
        "SUPPORT_NFT_TAB": "Enable to open NFTs page from tab"
      }
    }
  },
  "tabs": {
    "wallet": "Wallet",
    "nfts": "NFTs",
    "portfolio": "Portfolio",
    "swap": "Swap",
    "earn": "Earn",
    "settings": "Settings"
  }
}<|MERGE_RESOLUTION|>--- conflicted
+++ resolved
@@ -230,7 +230,6 @@
     "empty": "Looks like you don't have any NFTs yet? Get some and view them here!",
     "noTitle": "No title",
     "NFTPricingComingSoon": "Coming soon: NFT price + sending",
-<<<<<<< HEAD
     "collectionHover": {
       "close": "close",
       "expand": "expand collection",
@@ -245,7 +244,7 @@
       "itemsCount": "Items in collection",
       "creator": "Creator",
       "properties": "Properties"
-=======
+    },
     "units": {
       "nft_one": "NFT",
       "nft_other": "NFTs",
@@ -263,7 +262,6 @@
     "emptyBannerTitle": {
       "nfts": "Explore markets",
       "badge": "Explore badges"
->>>>>>> 4158df4a
     }
   },
   "achievements": {
