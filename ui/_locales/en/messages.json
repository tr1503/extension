--- conflicted
+++ resolved
@@ -773,7 +773,11 @@
       "new": "New",
       "none": "None"
     },
-<<<<<<< HEAD
+    "timeStarting": "Starting in 1 month",
+    "timeCloses": "Closes in 1 month",
+    "viewWebsiteBtn": "Visit website",
+    "markBtn": "Mark as Completed",
+    "deleteBtn": "Delete",
     "deleteSlideUpMenu": {
       "title": "Delete ability?",
       "desc": "If you delete an ability you won't be able to see it anymore",
@@ -791,13 +795,6 @@
       "submitSpamBtn": "Yes, report & delete",
       "snackbar": "Ability deleted"
     }
-=======
-    "timeStarting": "Starting in 1 month",
-    "timeCloses": "Closes in 1 month",
-    "viewWebsiteBtn": "Visit website",
-    "markBtn": "Mark as Completed",
-    "deleteBtn": "Delete"
->>>>>>> 5f6164dd
   },
   "globalError": {
     "title": "Ups, nothing to see here",
