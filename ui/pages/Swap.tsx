import React, { ReactElement, useCallback, useEffect, useState } from "react"
import { useTranslation } from "react-i18next"
import {
  clearSwapQuote,
  approveTransfer,
  selectLatestQuoteRequest,
  selectInProgressApprovalContract,
  fetchSwapQuote,
} from "@tallyho/tally-background/redux-slices/0x-swap"
import { FeatureFlags, isEnabled } from "@tallyho/tally-background/features"
import {
  selectCurrentAccountBalances,
  selectCurrentAccountSigner,
  selectCurrentNetwork,
  selectMainCurrencySign,
} from "@tallyho/tally-background/redux-slices/selectors"
import {
  AnyAsset,
  isSmartContractFungibleAsset,
  SwappableAsset,
} from "@tallyho/tally-background/assets"
import logger from "@tallyho/tally-background/lib/logger"
import { Redirect, useLocation } from "react-router-dom"
import { normalizeEVMAddress } from "@tallyho/tally-background/lib/utils"
import { CompleteAssetAmount } from "@tallyho/tally-background/redux-slices/accounts"
import { sameNetwork } from "@tallyho/tally-background/networks"
import { selectDefaultNetworkFeeSettings } from "@tallyho/tally-background/redux-slices/selectors/transactionConstructionSelectors"
import { selectSlippageTolerance } from "@tallyho/tally-background/redux-slices/ui"
import { isNetworkBaseAsset } from "@tallyho/tally-background/redux-slices/utils/asset-utils"
import { ReadOnlyAccountSigner } from "@tallyho/tally-background/services/signing"
import { NETWORKS_SUPPORTING_SWAPS } from "@tallyho/tally-background/constants"

import CorePage from "../components/Core/CorePage"
import SharedAssetInput from "../components/Shared/SharedAssetInput"
import SharedButton from "../components/Shared/SharedButton"
import SharedSlideUpMenu from "../components/Shared/SharedSlideUpMenu"
import SwapQuote from "../components/Swap/SwapQuote"
import SharedActivityHeader from "../components/Shared/SharedActivityHeader"
import { useBackgroundDispatch, useBackgroundSelector } from "../hooks"
import SwapRewardsCard from "../components/Swap/SwapRewardsCard"
import SharedIcon from "../components/Shared/SharedIcon"
import SharedBanner from "../components/Shared/SharedBanner"
import ReadOnlyNotice from "../components/Shared/ReadOnlyNotice"
<<<<<<< HEAD
import ApproveQuoteBtn from "../components/Swap/ApproveQuoteButton"
import { isSameAsset, useSwapQuote } from "../utils/swap"
import { useOnMount, usePrevious } from "../hooks/react-hooks"
=======
import SharedLoadingDoggo from "../components/Shared/SharedLoadingDoggo"

// FIXME Unify once asset similarity code is unified.
function isSameAsset(asset1: AnyAsset, asset2: AnyAsset) {
  if (typeof asset1 === "undefined" || typeof asset2 === "undefined") {
    return false
  }

  if (
    isSmartContractFungibleAsset(asset1) &&
    isSmartContractFungibleAsset(asset2)
  ) {
    return (
      normalizeEVMAddress(asset1.contractAddress) ===
      normalizeEVMAddress(asset2.contractAddress)
    )
  }

  if (
    isSmartContractFungibleAsset(asset1) ||
    isSmartContractFungibleAsset(asset2)
  ) {
    return false
  }

  return asset1.symbol === asset2.symbol
}
>>>>>>> a4c2d31f

export default function Swap(): ReactElement {
  const { t } = useTranslation()
  const dispatch = useBackgroundDispatch()
  const location = useLocation<
    { symbol: string; contractAddress?: string } | undefined
  >()

  const currentNetwork = useBackgroundSelector(selectCurrentNetwork)

  const accountBalances = useBackgroundSelector(selectCurrentAccountBalances)

  const selectedNetwork = useBackgroundSelector(selectCurrentNetwork)

  const currentAccountSigner = useBackgroundSelector(selectCurrentAccountSigner)

  const isReadOnlyAccount = currentAccountSigner === ReadOnlyAccountSigner

  const mainCurrencySign = useBackgroundSelector(selectMainCurrencySign)

  // TODO We're special-casing ETH here in an odd way. Going forward, we should
  // filter by current chain and better handle network-native base assets
  const ownedSellAssetAmounts =
    accountBalances?.assetAmounts.filter(
      (assetAmount): assetAmount is CompleteAssetAmount<SwappableAsset> =>
        isSmartContractFungibleAsset(assetAmount.asset) ||
        assetAmount.asset.symbol === currentNetwork.baseAsset.symbol
    ) ?? []

  const {
    symbol: locationAssetSymbol,
    contractAddress: locationAssetContractAddress,
  } = location.state ?? {}
  const locationAsset = ownedSellAssetAmounts.find(
    ({ asset: candidateAsset }) => {
      if (typeof locationAssetContractAddress !== "undefined") {
        return (
          isSmartContractFungibleAsset(candidateAsset) &&
          normalizeEVMAddress(candidateAsset.contractAddress) ===
            normalizeEVMAddress(locationAssetContractAddress)
        )
      }
      return candidateAsset.symbol === locationAssetSymbol
    }
  )?.asset

  const [confirmationMenu, setConfirmationMenu] = useState(false)

  const savedQuoteRequest = useBackgroundSelector(selectLatestQuoteRequest)

  const {
    assets: { sellAsset: savedSellAsset, buyAsset: savedBuyAsset },
    amount: savedSwapAmount,
  } = (!locationAsset && savedQuoteRequest) || {
    // ^ If coming from an asset item swap button, let the UI start fresh
    assets: { sellAsset: locationAsset },
  }

  const [sourceAsset, setSourceAsset] = useState(savedSellAsset)
  const [targetAsset, setTargetAsset] = useState(savedBuyAsset)
  const [sourceAmount, setSourceAmount] = useState(
    typeof savedSwapAmount !== "undefined" && "sellAmount" in savedSwapAmount
      ? savedSwapAmount.sellAmount
      : ""
  )
  const [targetAmount, setTargetAmount] = useState(
    typeof savedSwapAmount !== "undefined" && "buyAmount" in savedSwapAmount
      ? savedSwapAmount.buyAmount
      : ""
  )

  const previousChainId = usePrevious(currentNetwork.chainID)

  if (
    previousChainId !== currentNetwork.chainID &&
    (sourceAsset || targetAsset)
  ) {
    setSourceAsset(undefined)
    setTargetAsset(undefined)
    setSourceAmount("")
    setTargetAmount("")
  }

  const buyAssets = useBackgroundSelector((state) => {
    // Some type massaging needed to remind TypeScript how these types fit
    // together.
    const knownAssets: AnyAsset[] = state.assets
    return knownAssets.filter((asset): asset is SwappableAsset => {
      // We don't want to buy the same asset we're selling.
      if (asset.symbol === sourceAsset?.symbol) {
        return false
      }

      if (isSmartContractFungibleAsset(asset)) {
        if (sameNetwork(asset.homeNetwork, currentNetwork)) {
          return true
        }
      }
      if (
        // Explicitly add a network's base asset.
        isNetworkBaseAsset(asset, currentNetwork)
      ) {
        return true
      }
      return false
    })
  })

  const sellAssetAmounts = (
    ownedSellAssetAmounts.some(
      ({ asset }) =>
        typeof sourceAsset !== "undefined" && isSameAsset(asset, sourceAsset)
    )
      ? ownedSellAssetAmounts
      : ownedSellAssetAmounts.concat(
          typeof sourceAsset === "undefined"
            ? []
            : [
                {
                  asset: sourceAsset,
                  amount: 0n,
                  decimalAmount: 0,
                  localizedDecimalAmount: "0",
                },
              ]
        )
  ).filter(
    (sellAssetAmount) => sellAssetAmount.asset.symbol !== targetAsset?.symbol
  )

  useEffect(() => {
    if (typeof sourceAsset !== "undefined") {
      const isSelectedSellAssetInSellAssets = sellAssetAmounts.some(
        ({ asset }) => isSameAsset(asset, sourceAsset)
      )

      if (!isSelectedSellAssetInSellAssets) {
        sellAssetAmounts.push({
          asset: sourceAsset,
          amount: 0n,
          decimalAmount: 0,
          localizedDecimalAmount: "0",
        })
      }
    }
  }, [sourceAsset, sellAssetAmounts])

  const {
    loading: loadingQuote,
    loadingSourceAmount,
    loadingTargetAmount,
    quote,
    requestQuoteUpdate,
  } = useSwapQuote({
    initialSwapSettings: {
      slippageTolerance: useBackgroundSelector(selectSlippageTolerance),
      networkSettings: useBackgroundSelector(selectDefaultNetworkFeeSettings),
    },
  })

  const inProgressApprovalContract = useBackgroundSelector(
    selectInProgressApprovalContract
  )
  const isApprovalInProgress =
    sourceAsset &&
    "contractAddress" in sourceAsset &&
    normalizeEVMAddress(inProgressApprovalContract || "0x") ===
      normalizeEVMAddress(sourceAsset?.contractAddress || "0x")

  const finalQuote = useBackgroundSelector((state) => state.swap.finalQuote)

  /* We have to watch the state to determine when the quote is fetched */
  useEffect(() => {
    if (typeof finalQuote !== "undefined") {
      // Now open the asset menu
      setConfirmationMenu(true)
    }
  }, [finalQuote])

  const getFinalQuote = async () => {
    // The final quote requires a previous non-final quote having been
    // requested; this is also guarded at the button (by disabling the button).
    if (!quote) {
      return false
    }

    dispatch(fetchSwapQuote(quote.quoteRequest))

    return true
  }

  const approveAsset = async () => {
    if (!quote) return

    if (typeof sourceAsset === "undefined") {
      logger.error(t("swap.error.noSellAsset"))
      return
    }
    if (typeof quote.approvalTarget === "undefined") {
      logger.error(t("swap.error.noApprovalTarget"))
      return
    }
    if (!isSmartContractFungibleAsset(sourceAsset)) {
      logger.error(t("swap.error.nonContractAsset"), sourceAsset)
      return
    }

    await dispatch(
      approveTransfer({
        assetContractAddress: sourceAsset.contractAddress,
        approvalTarget: quote.approvalTarget,
      })
    )
  }

  const updateSourceAsset = useCallback(
    (newSourceAsset: SwappableAsset) => {
      setSourceAsset(newSourceAsset)
      setSourceAmount("")

      // Updating the source asset quotes the new source asset against the existing
      // target amount.
      if (newSourceAsset && targetAsset && targetAmount) {
        requestQuoteUpdate({
          type: "getSourceAmount",
          amount: targetAmount,
          sourceAsset: newSourceAsset,
          targetAsset,
        })
        requestQuoteUpdate.flush()
      }
    },
    [requestQuoteUpdate, targetAmount, targetAsset]
  )

  const updateTargetAsset = useCallback(
    (newTargetAsset: SwappableAsset) => {
      setTargetAsset(newTargetAsset)
      setTargetAmount("")

      // Updating the target asset quotes the new target asset against the existing
      // source amount.
      if (sourceAsset && newTargetAsset && sourceAmount) {
        requestQuoteUpdate({
          type: "getTargetAmount",
          amount: sourceAmount,
          sourceAsset,
          targetAsset: newTargetAsset,
        })
        requestQuoteUpdate.flush()
      }
    },
    [sourceAmount, requestQuoteUpdate, sourceAsset]
  )

  const flipSwap = useCallback(() => {
    const [newSourceAsset, newTargetAsset] = [targetAsset, sourceAsset]
    const [newSourceAmount, newTargetAmount] = [targetAmount, sourceAmount]

    setSourceAsset(newSourceAsset)
    setTargetAsset(newTargetAsset)

    if (newSourceAmount) {
      setSourceAmount(newSourceAmount)
    }

    if (newTargetAmount) {
      setTargetAmount(newTargetAmount)
    }

    if (newSourceAmount && newSourceAsset && newTargetAsset)
      requestQuoteUpdate({
        type: "getTargetAmount",
        amount: targetAmount,
        sourceAsset: newSourceAsset,
        targetAsset: newTargetAsset,
      })
  }, [targetAmount, sourceAmount, targetAsset, sourceAsset, requestQuoteUpdate])

  const quoteAppliesToCurrentAssets =
    quote &&
    quote.sourceAsset === sourceAsset &&
    quote.targetAsset === targetAsset

  // Update if quote changes

  const prevQuoteTimestamp = usePrevious(quote?.timestamp)

  if (
    quote &&
    !loadingQuote &&
    quote.timestamp !== prevQuoteTimestamp &&
    quoteAppliesToCurrentAssets &&
    quote.quote
  ) {
    const { quote: newAmount, type } = quote

    if (type === "getSourceAmount" && newAmount !== sourceAmount) {
      setSourceAmount(newAmount)
    } else if (type === "getTargetAmount" && newAmount !== targetAmount) {
      setTargetAmount(newAmount)
    }
  }

  useOnMount(() => {
    // Request a quote on mount
    if (sourceAsset && targetAsset && sourceAmount) {
      requestQuoteUpdate({
        type: "getTargetAmount",
        amount: sourceAmount,
        sourceAsset,
        targetAsset,
      })
    }
  })

  const isSwapSupportedByNetwork = () =>
    NETWORKS_SUPPORTING_SWAPS.has(selectedNetwork.chainID)

  if (!isSwapSupportedByNetwork()) {
    return <Redirect to="/" />
  }

  return (
    <>
      <CorePage>
        <SharedSlideUpMenu
          isOpen={typeof finalQuote !== "undefined"}
          close={() => {
            dispatch(clearSwapQuote())
          }}
          size="large"
        >
          {quote &&
            typeof sourceAsset !== "undefined" &&
            typeof targetAsset !== "undefined" &&
            typeof finalQuote !== "undefined" && (
              <SwapQuote
                sellAsset={sourceAsset}
                buyAsset={targetAsset}
                finalQuote={finalQuote}
                swapTransactionSettings={quote.swapTransactionSettings}
              />
            )}
        </SharedSlideUpMenu>
        <div className="standard_width swap_wrap">
          <div className="header">
            <SharedActivityHeader label={t("swap.title")} activity="swap" />
            <ReadOnlyNotice isLite />
            {isEnabled(FeatureFlags.HIDE_TOKEN_FEATURES) ? (
              <></>
            ) : (
              !isEnabled(FeatureFlags.HIDE_SWAP_REWARDS) && (
                // TODO: Add onClick function after design is ready
                <SharedIcon
                  icon="cog@2x.png"
                  width={20}
                  color="var(--green-60)"
                  hoverColor="#fff"
                  customStyles="margin: 17px 0 25px;"
                />
              )
            )}
          </div>
          {isEnabled(FeatureFlags.HIDE_TOKEN_FEATURES) ? (
            <></>
          ) : (
            isEnabled(FeatureFlags.HIDE_SWAP_REWARDS) && (
              <SharedBanner
                id="swap_rewards"
                canBeClosed
                icon="notif-announcement"
                iconColor="var(--link)"
                customStyles="margin-bottom: 16px"
              >
                {t("swap.swapRewardsTeaser")}
              </SharedBanner>
            )
          )}
          <div className="form">
            <div className="form_input">
              <SharedAssetInput<SwappableAsset>
                currentNetwork={currentNetwork}
                amount={sourceAmount}
                amountMainCurrency={
                  sourceAmount
                    ? quote?.priceDetails?.sellCurrencyAmount
                    : undefined
                }
                showPriceDetails
                isPriceDetailsLoading={loadingQuote}
                assetsAndAmounts={sellAssetAmounts}
                selectedAsset={sourceAsset}
                isDisabled={loadingSourceAmount}
                onAssetSelect={updateSourceAsset}
                mainCurrencySign={mainCurrencySign}
                onAmountChange={(newAmount, error) => {
                  setSourceAmount(newAmount)

                  if (!error) {
                    requestQuoteUpdate({
                      type: "getTargetAmount",
                      amount: newAmount,
                      sourceAsset,
                      targetAsset,
                    })
                  }
                }}
                label={t("swap.from")}
              />
            </div>
            <button
              className="icon_change"
              type="button"
              onClick={flipSwap}
              disabled={loadingQuote}
            >
              {t("swap.switchAssets")}
            </button>
            <div className="form_input">
              <SharedAssetInput<SwappableAsset>
                currentNetwork={currentNetwork}
                amount={targetAmount}
                amountMainCurrency={
                  targetAmount
                    ? quote?.priceDetails?.buyCurrencyAmount
                    : undefined
                }
                priceImpact={quote?.priceDetails?.priceImpact}
                isPriceDetailsLoading={loadingQuote}
                showPriceDetails
                // FIXME: Merge master asset list with account balances.
                assetsAndAmounts={buyAssets.map((asset) => ({ asset }))}
                selectedAsset={targetAsset}
                isDisabled={loadingTargetAmount}
                showMaxButton={false}
                mainCurrencySign={mainCurrencySign}
                onAssetSelect={updateTargetAsset}
                onAmountChange={(newAmount, error) => {
                  setTargetAmount(newAmount)
                  if (error) {
                    requestQuoteUpdate.cancel()
                    return
                  }
                  if (newAmount) {
                    requestQuoteUpdate({
                      type: "getSourceAmount",
                      amount: newAmount,
                      sourceAsset,
                      targetAsset,
                    })
                  }
                }}
                label={t("swap.to")}
              />
              {priceDetails === undefined &&
              (sellAmount || buyAmount) &&
              buyAsset &&
              sellAsset ? (
                <SharedLoadingDoggo
                  size={54}
                  message="Fetching price"
                  margin="15px 0 0 0"
                />
              ) : null}
            </div>
            <div className="settings_wrap">
              {!isEnabled(FeatureFlags.HIDE_SWAP_REWARDS) ? (
                <SwapRewardsCard />
              ) : null}
            </div>
            <div className="footer standard_width_padded">
              {quote?.needsApproval ? (
                <ApproveQuoteBtn
                  isApprovalInProgress={!!isApprovalInProgress}
                  isDisabled={isReadOnlyAccount || !quote}
                  onApproveClick={approveAsset}
                  loading={confirmationMenu}
                />
              ) : (
                <SharedButton
                  type="primary"
                  size="large"
                  isDisabled={
                    isReadOnlyAccount ||
                    !quote ||
                    !sourceAsset ||
                    !sourceAmount ||
                    !targetAsset ||
                    !targetAmount
                  }
                  onClick={getFinalQuote}
                  showLoadingOnClick={!confirmationMenu}
                >
                  {t("swap.getFinalQuote")}
                </SharedButton>
              )}
            </div>
          </div>
        </div>
      </CorePage>
      <style jsx>
        {`
          .swap_wrap {
            margin-top: -9px;
          }
          .header {
            display: flex;
            align-items: center;
            justify-content: space-between;
          }
          .network_fee_group {
            display: flex;
            margin-bottom: 29px;
          }
          .label_right {
            margin-right: 6px;
          }
          .divider {
            width: 384px;
            border-bottom: 1px solid #000000;
            margin-left: -16px;
          }
          .total_amount_number {
            width: 150px;
            height: 32px;
            color: #e7296d;
            font-size: 22px;
            font-weight: 500;
            line-height: 32px;
          }
          .footer {
            display: flex;
            justify-content: center;
            margin-top: 24px;
          }
          .total_label {
            width: 33px;
            height: 17px;
            color: var(--green-60);
            font-size: 14px;
            font-weight: 400;
            letter-spacing: 0.42px;
            line-height: 16px;
          }
          .icon_change {
            display: block;
            background: url("./images/change@2x.png") center no-repeat;
            background-size: 20px 20px;
            width: 20px;
            height: 20px;
            padding: 8px;
            border: 3px solid var(--hunter-green);
            background-color: var(--green-95);
            border-radius: 70%;
            margin: 0 auto;
            margin-top: -5px;
            margin-bottom: -32px;
            position: relative;
            z-index: 1;
            font-size: 0;
          }
          .settings_wrap {
            margin-top: 16px;
          }
        `}
      </style>
    </>
  )
}<|MERGE_RESOLUTION|>--- conflicted
+++ resolved
@@ -41,39 +41,10 @@
 import SharedIcon from "../components/Shared/SharedIcon"
 import SharedBanner from "../components/Shared/SharedBanner"
 import ReadOnlyNotice from "../components/Shared/ReadOnlyNotice"
-<<<<<<< HEAD
 import ApproveQuoteBtn from "../components/Swap/ApproveQuoteButton"
 import { isSameAsset, useSwapQuote } from "../utils/swap"
 import { useOnMount, usePrevious } from "../hooks/react-hooks"
-=======
 import SharedLoadingDoggo from "../components/Shared/SharedLoadingDoggo"
-
-// FIXME Unify once asset similarity code is unified.
-function isSameAsset(asset1: AnyAsset, asset2: AnyAsset) {
-  if (typeof asset1 === "undefined" || typeof asset2 === "undefined") {
-    return false
-  }
-
-  if (
-    isSmartContractFungibleAsset(asset1) &&
-    isSmartContractFungibleAsset(asset2)
-  ) {
-    return (
-      normalizeEVMAddress(asset1.contractAddress) ===
-      normalizeEVMAddress(asset2.contractAddress)
-    )
-  }
-
-  if (
-    isSmartContractFungibleAsset(asset1) ||
-    isSmartContractFungibleAsset(asset2)
-  ) {
-    return false
-  }
-
-  return asset1.symbol === asset2.symbol
-}
->>>>>>> a4c2d31f
 
 export default function Swap(): ReactElement {
   const { t } = useTranslation()
@@ -529,16 +500,13 @@
                 }}
                 label={t("swap.to")}
               />
-              {priceDetails === undefined &&
-              (sellAmount || buyAmount) &&
-              buyAsset &&
-              sellAsset ? (
+              {loadingQuote && sourceAsset && targetAsset && (
                 <SharedLoadingDoggo
                   size={54}
                   message="Fetching price"
                   margin="15px 0 0 0"
                 />
-              ) : null}
+              )}
             </div>
             <div className="settings_wrap">
               {!isEnabled(FeatureFlags.HIDE_SWAP_REWARDS) ? (
