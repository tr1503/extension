--- conflicted
+++ resolved
@@ -141,11 +141,7 @@
             width: 100%;
             display: flex;
             flex-flow: column;
-<<<<<<< HEAD
-            margin-top: 10px;
             position: relative;
-=======
->>>>>>> c400cc6b
           }
           .background {
             width: 100%;
