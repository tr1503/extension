--- conflicted
+++ resolved
@@ -77,21 +77,12 @@
 
   const stepsComponents = [
     <ClaimIntro claimAmount={claimAmount} />,
-<<<<<<< HEAD
     referrer !== null ? (
       <ClaimReferralByUser claimAmount={claimAmount} />
     ) : (
       <ClaimReferral DAOs={DAOs} claimAmount={claimAmount} />
     ),
-=======
-    <ClaimReferral
-      DAOs={DAOs}
-      claimAmount={claimAmount}
-      claimAmountWithBonus={claimAmountWithBonus}
-    />,
     <ClaimManifesto claimAmount={claimAmountWithBonus} />,
-    // <ClaimReferralByUser claimAmount={claimAmount} />,
->>>>>>> f4276a17
     <ClaimDelegate delegates={delegates} claimAmount={claimAmountWithBonus} />,
     <ClaimReview
       claimAmount={claimAmountWithBonus}
