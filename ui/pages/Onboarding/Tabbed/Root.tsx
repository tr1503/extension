import React, { ReactElement, useState } from "react"

import {
  Route,
  Switch,
  matchPath,
  useLocation,
  Redirect,
} from "react-router-dom"

import classNames from "classnames"

import SharedBackButton from "../../../components/Shared/SharedBackButton"
import AddWallet from "./AddWallet"
import Done from "./Done"
import ImportSeed from "./ImportSeed"
import SetPassword from "./SetPassword"
import NewSeed, { NewSeedRoutes } from "./NewSeed"
import InfoIntro from "./Intro"
import ViewOnlyWallet from "./ViewOnlyWallet"
import Ledger from "./Ledger/Ledger"
import OnboardingRoutes from "./Routes"
<<<<<<< HEAD
import ImportPrivateKey from "./ImportPrivateKey"

// @TODO Rethink what networks we show once custom networks are supported
const productionNetworks = [
  ETHEREUM,
  POLYGON,
  OPTIMISM,
  ARBITRUM_ONE,
  AVALANCHE,
  BINANCE_SMART_CHAIN,
]

const getNetworkIcon = (networkName: string) => {
  const icon = networkName.replaceAll(" ", "").toLowerCase()

  return `/images/networks/${icon}@2x.png`
}

/**
 * Renders a list of production network icons
 */
function SupportedChains(): ReactElement {
  const { t } = useTranslation("translation", { keyPrefix: "onboarding" })
  return (
    <div className="supported_chains">
      <span>{t("supportedChains")}</span>
      <div className="chain_logos">
        {productionNetworks.map((network) => (
          <img
            width="24"
            height="24"
            key={network.chainID}
            src={getNetworkIcon(network.name)}
            alt={network.name}
          />
        ))}
      </div>
      <style jsx>{`
        .supported_chains {
          display: flex;
          flex-direction: column;
          gap: 8px;
          align-items: center;
        }

        .supported_chains span {
          font-size: 12px;
          line-height: 16px;
          color: var(--green-40);
        }

        .chain_logos {
          display: flex;
          gap: 10px;
          opacity: 0.8;
        }
      `}</style>
    </div>
  )
}

const WalletShortcut = () => {
  const [os, setOS] = useState("windows")

  // fetch the OS using the extension API to decide what shortcut to show
  useEffect(() => {
    let active = true

    async function loadOS() {
      if (active) {
        setOS((await browser.runtime.getPlatformInfo()).os)
      }
    }

    loadOS()

    return () => {
      active = false
    }
  }, [])

  // state for alt, t, and option key status
  const [tPressed, setTPressed] = useState(false)
  const [altPressed, setAltPressed] = useState(false)

  // add keydown/up listeners for our shortcut code
  useEffect(() => {
    const downListener = (e: KeyboardEvent) => {
      if (e.altKey || e.key === "Alt") {
        setAltPressed(true)
      }
      if (e.key === "t") {
        setTPressed(true)
      }
    }
    const upListener = (e: KeyboardEvent) => {
      if (e.altKey || e.key === "Alt") {
        setAltPressed(false)
      }
      if (e.key === "t") {
        setTPressed(false)
      }
    }

    window.addEventListener("keydown", downListener.bind(window))
    window.addEventListener("keyup", upListener.bind(window))

    return () => {
      window.removeEventListener("keydown", downListener)
      window.removeEventListener("keyup", upListener)
    }
  })
  return (
    <div className="wallet_shortcut">
      <span>
        Did you know that you can open Taho using a keyboard shortcut?
      </span>
      <img
        height="38"
        className="indicator"
        src={
          os === "mac"
            ? `/images/mac-shortcut${altPressed ? "-option" : ""}${
                tPressed ? "-t" : ""
              }.svg`
            : `/images/windows-shortcut${altPressed ? "-alt" : ""}${
                tPressed ? "-t" : ""
              }.svg`
        }
        alt={os === "mac" ? "option + T" : "alt + T"}
      />
      <style jsx>{`
        .wallet_shortcut {
          display: flex;
          flex-direction: column;
          align-items: center;
          gap: 22px;
        }

        .wallet_shortcut > span {
          text-align: center;
        }
      `}</style>
    </div>
  )
}

function RouteBasedContent() {
  const { t } = useTranslation("translation", {
    keyPrefix: "onboarding.tabbed.routeBasedContent",
  })
  return (
    <Switch>
      <Route key={OnboardingRoutes.NEW_SEED} path={OnboardingRoutes.NEW_SEED}>
        <div className="fadeIn">
          {t("newSeed.tip")}
          <SharedButton
            type="secondary"
            size="medium"
            linkTo={OnboardingRoutes.VIEW_ONLY_WALLET}
          >
            {t("newSeed.action")}
          </SharedButton>
        </div>
        <style jsx>{`
          div {
            display: flex;
            flex-direction: column;
            gap: 16px;
            align-items: center;
          }
        `}</style>
      </Route>
      <Route key={OnboardingRoutes.LEDGER} path={OnboardingRoutes.LEDGER}>
        <div className="fadeIn">
          {t("ledger.tip")}
          <a target="_blank" href={WEBSITE_ORIGIN} rel="noreferrer">
            {t("ledger.action")}
          </a>
        </div>
        <style jsx>{`
          a {
            color: var(--trophy-gold);
          }
        `}</style>
      </Route>
      <Route
        key={OnboardingRoutes.ADD_WALLET}
        path={OnboardingRoutes.ADD_WALLET}
      >
        <div className="fadeIn">{t("addWallet.tip")}</div>
      </Route>
      <Route
        key={OnboardingRoutes.VIEW_ONLY_WALLET}
        path={OnboardingRoutes.VIEW_ONLY_WALLET}
      >
        <div className="fadeIn">{t("viewOnly.tip")}</div>
      </Route>
      <Route
        key={OnboardingRoutes.IMPORT_SEED}
        path={OnboardingRoutes.IMPORT_SEED}
      >
        <div className="fadeIn">{t("importSeed.tip")}</div>
      </Route>
      <Route
        key={OnboardingRoutes.IMPORT_PRIVATE_KEY}
        path={OnboardingRoutes.IMPORT_PRIVATE_KEY}
      >
        <div className="fadeIn">{t("importSeed.tip")}</div>
      </Route>
      <Route
        key={OnboardingRoutes.ONBOARDING_COMPLETE}
        path={OnboardingRoutes.ONBOARDING_COMPLETE}
      >
        <div className="fadeIn">
          <WalletShortcut />
        </div>
      </Route>
      <Route>
        <div className="onboarding_facts fadeIn">
          <p>{t("default.fact1")}</p>
          <p>{t("default.fact2")}</p>
          <p>{t("default.fact3")}</p>
          <style jsx>
            {`
              .onboarding_facts {
                color: var(--green-20);
                display: flex;
                flex-direction: column;
                justify-content: center;
                gap: 24px;
              }

              .onboarding_facts p {
                margin: 0;
                text-align: left;
                font-size: 18px;
                line-height: 24px;
              }

              .onboarding_facts p::before {
                content: url("./images/check.svg");
                width: 16px;
                height: 16px;
                margin-right: 16px;
              }
            `}
          </style>
        </div>
      </Route>
    </Switch>
  )
}
=======
import RouteBasedContent from "../../../components/Onboarding/RouteBasedContent"
import SupportedChains from "../../../components/Onboarding/SupportedChains"
import { useIsOnboarding } from "../../../hooks"

function Navigation({
  children,
  isOnboarding,
}: {
  children: React.ReactNode
  isOnboarding: boolean
}): ReactElement {
  const location = useLocation()

  const ROUTES_WITHOUT_BACK_BUTTON = [
    OnboardingRoutes.ONBOARDING_START,
    OnboardingRoutes.ONBOARDING_COMPLETE,
    NewSeedRoutes.VERIFY_SEED,
    !isOnboarding && OnboardingRoutes.ADD_WALLET,
  ].filter((path): path is Exclude<typeof path, false> => !!path)
>>>>>>> 1856cf76

  return (
    <section className="onboarding_container">
      <style jsx>
        {`
          section {
            width: 100%;
            display: flex;
            height: 100%;
            width: 100%;
            justify-content: center;
          }

          .left_container {
            position: relative;
            width: 50%;
            padding-top: 80px;
            height: 100%;
            display: flex;
            flex-direction: column;
            align-items: center;
            overflow-y: hidden;
            box-sizing: border-box;
          }

          .left_container.hide {
            display: none;
          }

          .right_container {
            position: relative;
            padding: 62px 80px 0;
            width: 50%;
            height: 100%;
            box-sizing: border-box;
            background: #04141480;
            overflow-y: hidden;
          }

          .route_based_content {
            max-width: 400px;
            display: flex;
            flex-direction: column;
            align-items: center;
            flex-grow: 1;
            font-family: "Segment";
            font-style: normal;
            font-weight: 400;
            font-size: 18px;
            line-height: 24px;
            color: var(--green-20);
            text-align: center;
          }

          .onboarding_branding {
            width: 100%;
            max-width: 300px;
            padding-bottom: 44px;
            border-bottom: 1px solid var(--green-120);
            margin: 0 auto 38px;
          }

          .supported_chains_container {
            margin-top: auto;
            margin-bottom: 40px;
          }

          @media (max-width: 980px) {
            .left_container {
              display: none;
            }
            .right_container {
              width: 100%;
            }
          }
        `}
      </style>
      <div className={classNames("left_container", { hide: !isOnboarding })}>
        <div className="onboarding_branding">
          <img src="./images/logo_onboarding.svg" alt="Onboarding logo" />
        </div>
        <div className="route_based_content">
          <RouteBasedContent />
        </div>
        <div className="supported_chains_container">
          <SupportedChains />
        </div>
      </div>
      <div className="right_container">
        {!matchPath(location.pathname, {
          path: ROUTES_WITHOUT_BACK_BUTTON,
          exact: true,
        }) && (
          <div className="back_button">
            <SharedBackButton withoutBackText round />
          </div>
        )}
        {children}
      </div>
      <style jsx>{`
        .back_button {
          position: absolute;
          margin-top: 20px;
          z-index: 1;
        }
      `}</style>
    </section>
  )
}

export default function Root(): ReactElement {
  // This prevents navigation "Onboarding" state from changing
  // until this component is unmounted
  const [isOnboarding] = useState(useIsOnboarding())

  return (
    <Navigation isOnboarding={isOnboarding}>
      <Switch>
        {!isOnboarding && (
          <Redirect
            to={OnboardingRoutes.ADD_WALLET}
            from={OnboardingRoutes.ONBOARDING_START}
            exact
          />
        )}
        <Route path={OnboardingRoutes.ONBOARDING_START} exact>
          <InfoIntro />
        </Route>
        <Route path={OnboardingRoutes.ADD_WALLET}>
          <AddWallet />
        </Route>
        <Route path={OnboardingRoutes.LEDGER}>
          <Ledger />
        </Route>
        <Route path={OnboardingRoutes.SET_PASSWORD}>
          <SetPassword />
        </Route>
        <Route path={OnboardingRoutes.IMPORT_SEED}>
          <ImportSeed nextPage={OnboardingRoutes.ONBOARDING_COMPLETE} />
        </Route>
        <Route path={OnboardingRoutes.IMPORT_PRIVATE_KEY}>
          <ImportPrivateKey nextPage={OnboardingRoutes.ONBOARDING_COMPLETE} />
        </Route>
        <Route path={OnboardingRoutes.NEW_SEED}>
          <NewSeed />
        </Route>
        <Route path={OnboardingRoutes.VIEW_ONLY_WALLET}>
          <ViewOnlyWallet />
        </Route>
        <Route path={OnboardingRoutes.ONBOARDING_COMPLETE}>
          <Done />
        </Route>
      </Switch>
    </Navigation>
  )
}<|MERGE_RESOLUTION|>--- conflicted
+++ resolved
@@ -20,264 +20,10 @@
 import ViewOnlyWallet from "./ViewOnlyWallet"
 import Ledger from "./Ledger/Ledger"
 import OnboardingRoutes from "./Routes"
-<<<<<<< HEAD
-import ImportPrivateKey from "./ImportPrivateKey"
-
-// @TODO Rethink what networks we show once custom networks are supported
-const productionNetworks = [
-  ETHEREUM,
-  POLYGON,
-  OPTIMISM,
-  ARBITRUM_ONE,
-  AVALANCHE,
-  BINANCE_SMART_CHAIN,
-]
-
-const getNetworkIcon = (networkName: string) => {
-  const icon = networkName.replaceAll(" ", "").toLowerCase()
-
-  return `/images/networks/${icon}@2x.png`
-}
-
-/**
- * Renders a list of production network icons
- */
-function SupportedChains(): ReactElement {
-  const { t } = useTranslation("translation", { keyPrefix: "onboarding" })
-  return (
-    <div className="supported_chains">
-      <span>{t("supportedChains")}</span>
-      <div className="chain_logos">
-        {productionNetworks.map((network) => (
-          <img
-            width="24"
-            height="24"
-            key={network.chainID}
-            src={getNetworkIcon(network.name)}
-            alt={network.name}
-          />
-        ))}
-      </div>
-      <style jsx>{`
-        .supported_chains {
-          display: flex;
-          flex-direction: column;
-          gap: 8px;
-          align-items: center;
-        }
-
-        .supported_chains span {
-          font-size: 12px;
-          line-height: 16px;
-          color: var(--green-40);
-        }
-
-        .chain_logos {
-          display: flex;
-          gap: 10px;
-          opacity: 0.8;
-        }
-      `}</style>
-    </div>
-  )
-}
-
-const WalletShortcut = () => {
-  const [os, setOS] = useState("windows")
-
-  // fetch the OS using the extension API to decide what shortcut to show
-  useEffect(() => {
-    let active = true
-
-    async function loadOS() {
-      if (active) {
-        setOS((await browser.runtime.getPlatformInfo()).os)
-      }
-    }
-
-    loadOS()
-
-    return () => {
-      active = false
-    }
-  }, [])
-
-  // state for alt, t, and option key status
-  const [tPressed, setTPressed] = useState(false)
-  const [altPressed, setAltPressed] = useState(false)
-
-  // add keydown/up listeners for our shortcut code
-  useEffect(() => {
-    const downListener = (e: KeyboardEvent) => {
-      if (e.altKey || e.key === "Alt") {
-        setAltPressed(true)
-      }
-      if (e.key === "t") {
-        setTPressed(true)
-      }
-    }
-    const upListener = (e: KeyboardEvent) => {
-      if (e.altKey || e.key === "Alt") {
-        setAltPressed(false)
-      }
-      if (e.key === "t") {
-        setTPressed(false)
-      }
-    }
-
-    window.addEventListener("keydown", downListener.bind(window))
-    window.addEventListener("keyup", upListener.bind(window))
-
-    return () => {
-      window.removeEventListener("keydown", downListener)
-      window.removeEventListener("keyup", upListener)
-    }
-  })
-  return (
-    <div className="wallet_shortcut">
-      <span>
-        Did you know that you can open Taho using a keyboard shortcut?
-      </span>
-      <img
-        height="38"
-        className="indicator"
-        src={
-          os === "mac"
-            ? `/images/mac-shortcut${altPressed ? "-option" : ""}${
-                tPressed ? "-t" : ""
-              }.svg`
-            : `/images/windows-shortcut${altPressed ? "-alt" : ""}${
-                tPressed ? "-t" : ""
-              }.svg`
-        }
-        alt={os === "mac" ? "option + T" : "alt + T"}
-      />
-      <style jsx>{`
-        .wallet_shortcut {
-          display: flex;
-          flex-direction: column;
-          align-items: center;
-          gap: 22px;
-        }
-
-        .wallet_shortcut > span {
-          text-align: center;
-        }
-      `}</style>
-    </div>
-  )
-}
-
-function RouteBasedContent() {
-  const { t } = useTranslation("translation", {
-    keyPrefix: "onboarding.tabbed.routeBasedContent",
-  })
-  return (
-    <Switch>
-      <Route key={OnboardingRoutes.NEW_SEED} path={OnboardingRoutes.NEW_SEED}>
-        <div className="fadeIn">
-          {t("newSeed.tip")}
-          <SharedButton
-            type="secondary"
-            size="medium"
-            linkTo={OnboardingRoutes.VIEW_ONLY_WALLET}
-          >
-            {t("newSeed.action")}
-          </SharedButton>
-        </div>
-        <style jsx>{`
-          div {
-            display: flex;
-            flex-direction: column;
-            gap: 16px;
-            align-items: center;
-          }
-        `}</style>
-      </Route>
-      <Route key={OnboardingRoutes.LEDGER} path={OnboardingRoutes.LEDGER}>
-        <div className="fadeIn">
-          {t("ledger.tip")}
-          <a target="_blank" href={WEBSITE_ORIGIN} rel="noreferrer">
-            {t("ledger.action")}
-          </a>
-        </div>
-        <style jsx>{`
-          a {
-            color: var(--trophy-gold);
-          }
-        `}</style>
-      </Route>
-      <Route
-        key={OnboardingRoutes.ADD_WALLET}
-        path={OnboardingRoutes.ADD_WALLET}
-      >
-        <div className="fadeIn">{t("addWallet.tip")}</div>
-      </Route>
-      <Route
-        key={OnboardingRoutes.VIEW_ONLY_WALLET}
-        path={OnboardingRoutes.VIEW_ONLY_WALLET}
-      >
-        <div className="fadeIn">{t("viewOnly.tip")}</div>
-      </Route>
-      <Route
-        key={OnboardingRoutes.IMPORT_SEED}
-        path={OnboardingRoutes.IMPORT_SEED}
-      >
-        <div className="fadeIn">{t("importSeed.tip")}</div>
-      </Route>
-      <Route
-        key={OnboardingRoutes.IMPORT_PRIVATE_KEY}
-        path={OnboardingRoutes.IMPORT_PRIVATE_KEY}
-      >
-        <div className="fadeIn">{t("importSeed.tip")}</div>
-      </Route>
-      <Route
-        key={OnboardingRoutes.ONBOARDING_COMPLETE}
-        path={OnboardingRoutes.ONBOARDING_COMPLETE}
-      >
-        <div className="fadeIn">
-          <WalletShortcut />
-        </div>
-      </Route>
-      <Route>
-        <div className="onboarding_facts fadeIn">
-          <p>{t("default.fact1")}</p>
-          <p>{t("default.fact2")}</p>
-          <p>{t("default.fact3")}</p>
-          <style jsx>
-            {`
-              .onboarding_facts {
-                color: var(--green-20);
-                display: flex;
-                flex-direction: column;
-                justify-content: center;
-                gap: 24px;
-              }
-
-              .onboarding_facts p {
-                margin: 0;
-                text-align: left;
-                font-size: 18px;
-                line-height: 24px;
-              }
-
-              .onboarding_facts p::before {
-                content: url("./images/check.svg");
-                width: 16px;
-                height: 16px;
-                margin-right: 16px;
-              }
-            `}
-          </style>
-        </div>
-      </Route>
-    </Switch>
-  )
-}
-=======
 import RouteBasedContent from "../../../components/Onboarding/RouteBasedContent"
 import SupportedChains from "../../../components/Onboarding/SupportedChains"
 import { useIsOnboarding } from "../../../hooks"
+import ImportPrivateKey from "./ImportPrivateKey"
 
 function Navigation({
   children,
@@ -294,7 +40,6 @@
     NewSeedRoutes.VERIFY_SEED,
     !isOnboarding && OnboardingRoutes.ADD_WALLET,
   ].filter((path): path is Exclude<typeof path, false> => !!path)
->>>>>>> 1856cf76
 
   return (
     <section className="onboarding_container">
