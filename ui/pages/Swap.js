import React, { useState } from "react"
import { registerRoute } from "../config/routes"
import CorePage from "../components/Core/CorePage"
import SharedAssetInput from "../components/Shared/SharedAssetInput"
import SharedTooltip from "../components/Shared/SharedTooltip"
import SharedButton from "../components/Shared/SharedButton"
import SharedSlideUpMenu from "../components/Shared/SharedSlideUpMenu"
import SwapQoute from "../components/Swap/SwapQuote"
import SharedActivityHeader from "../components/Shared/SharedActivityHeader"
import SwapTransactionSettings from "../components/Swap/SwapTransactionSettings"

export default function Swap() {
  const [openTokenMenu, setOpenTokenMenu] = useState(false)
  const [selectedCount, setSelectedCount] = useState(0)

  function handleClick() {
    setOpenTokenMenu(!openTokenMenu)
  }

  function handleAssetSelect() {
    setSelectedCount(selectedCount + 1)
  }

  return (
    <>
      <CorePage>
        <SharedSlideUpMenu
          isOpen={openTokenMenu}
          close={handleClick}
          size="large"
        >
          <SwapQoute />
        </SharedSlideUpMenu>
        <div className="standard_width">
          <SharedActivityHeader label="Swap Assets" activity="swap" />
          <div className="form">
            <div className="form_input">
              <label className="label">
                Swap from:
                <SharedAssetInput
                  onClick={handleAssetSelect}
                  id="swap_asset_one"
                />
              </label>
            </div>
            <div className="icon_change" />
            <div className="form_input">
              <label className="label">
                Swap to:
                <SharedAssetInput
                  onClick={handleAssetSelect}
                  id="swap_asset_two"
                />
              </label>
            </div>
            <div className="settings_wrap">
              <SwapTransactionSettings />
            </div>
            <div className="footer standard_width_padded">
              {selectedCount < 2 ? (
                <SharedButton
                  type="primary"
                  size="large"
                  label="Review swap"
                  isDisabled
                  onClick={handleClick}
                />
              ) : (
                <SharedButton
                  type="primary"
                  size="large"
                  label="Get final quote"
                  onClick={handleClick}
                />
              )}
            </div>
          </div>
        </div>
      </CorePage>
      <style jsx>
        {`
<<<<<<< HEAD
          .wrap {
            width: 352px;
          }
=======
>>>>>>> 6cf5a377
          .network_fee_group {
            display: flex;
            margin-bottom: 29px;
          }
          .network_fee_button {
            margin-right: 16px;
          }
          // TODO: this css is duplicated, needs to be dry
          .label {
            color: var(--green-60);
            font-size: 14px;
            font-weight: 400;
            letter-spacing: 0.42px;
            line-height: 16px;
            margin-bottom: 5px;
            margin-left: 7px;
            display: flex;
            flex-direction: column;
          }
          .label_right {
            margin-right: 6px;
          }
          .divider {
            width: 384px;
            border-bottom: 1px solid #000000;
            margin-left: -16px;
          }
          .total_amount_number {
            width: 150px;
            height: 32px;
            color: #e7296d;
            font-size: 22px;
            font-weight: 500;
            line-height: 32px;
          }
          .footer {
            display: flex;
            justify-content: center;
            margin-top: 24px;
            padding-bottom: 20px;
          }
          .total_label {
            width: 33px;
            height: 17px;
            color: var(--green-60);
            font-size: 14px;
            font-weight: 400;
            letter-spacing: 0.42px;
            line-height: 16px;
          }
          .icon_change {
            background: url("./images/change@2x.png") center no-repeat;
            background-size: 20px 20px;
            width: 20px;
            height: 20px;
            padding: 8px;
            border: 3px solid var(--hunter-green);
            background-color: var(--green-95);
            border-radius: 70%;
            margin: 0 auto;
            margin-top: -5px;
            margin-bottom: -26px;
            position: relative;
          }
          .settings_wrap {
            margin-top: 16px;
          }
        `}
      </style>
    </>
  )
}

registerRoute("swap", Swap)<|MERGE_RESOLUTION|>--- conflicted
+++ resolved
@@ -79,12 +79,6 @@
       </CorePage>
       <style jsx>
         {`
-<<<<<<< HEAD
-          .wrap {
-            width: 352px;
-          }
-=======
->>>>>>> 6cf5a377
           .network_fee_group {
             display: flex;
             margin-bottom: 29px;
