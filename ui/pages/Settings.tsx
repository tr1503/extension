import React, { ReactElement, useEffect, useState } from "react"
import { useDispatch, useSelector } from "react-redux"
import { Trans, useTranslation } from "react-i18next"
import {
  setNewDefaultWalletValue,
  selectDefaultWallet,
  selectHideDust,
  toggleHideDust,
  selectShowTestNetworks,
  toggleTestNetworks,
  toggleHideBanners,
  selectHideBanners,
  selectShowUnverifiedAssets,
  toggleShowUnverifiedAssets,
  toggleFlashbots,
  selectUseFlashbots,
} from "@tallyho/tally-background/redux-slices/ui"
import { useHistory } from "react-router-dom"
import { selectMainCurrencySign } from "@tallyho/tally-background/redux-slices/selectors"
import {
  FeatureFlags,
  isEnabled,
  wrapIfDisabled,
  wrapIfEnabled,
} from "@tallyho/tally-background/features"
<<<<<<< HEAD
import { useHistory } from "react-router-dom"
import { selectMainCurrencySign } from "@tallyho/tally-background/redux-slices/selectors"
import { FLASHBOTS_DOCS_URL } from "@tallyho/tally-background/constants"
=======
>>>>>>> 5e759e8b
import SharedToggleButton from "../components/Shared/SharedToggleButton"
import SharedSelect from "../components/Shared/SharedSelect"
import { getLanguageIndex, getAvalableLanguages } from "../_locales"
import { getLanguage, setLanguage } from "../_locales/i18n"
import SettingButton from "./Settings/SettingButton"
import { useBackgroundSelector } from "../hooks"
import SharedIcon from "../components/Shared/SharedIcon"
import SharedTooltip from "../components/Shared/SharedTooltip"
import SharedLink from "../components/Shared/SharedLink"

type SettingsItem = {
  title: string
  component: () => ReactElement
  tooltip?: () => ReactElement
}

const NUMBER_OF_CLICKS_FOR_DEV_PANEL = 15
const FAQ_URL =
  "https://notion.taho.xyz/Tally-Ho-Knowledge-Base-4d95ed5439c64d6db3d3d27abf1fdae5"
const FOOTER_ACTIONS = [
  {
    icon: "icons/m/discord",
    linkTo: "https://chat.taho.xyz/",
  },
  {
    icon: "twitter",
    linkTo: "https://twitter.com/taho_xyz",
  },
  {
    icon: "icons/m/github",
    linkTo: "https://github.com/tallyhowallet/extension",
  },
]

function VersionLabel(): ReactElement {
  const { t } = useTranslation()
  const history = useHistory()
  const [clickCounter, setClickCounter] = useState(0)
  const [isHover, setIsHover] = useState(false)

  useEffect(() => {
    if (
      isEnabled(FeatureFlags.SWITCH_RUNTIME_FLAGS) &&
      clickCounter === NUMBER_OF_CLICKS_FOR_DEV_PANEL &&
      isHover
    ) {
      setIsHover(false)
      setClickCounter(0)
      history.push("/dev")
    }
  }, [clickCounter, history, isHover])

  return (
    <div className="version">
      <button
        type="button"
        onMouseEnter={() => setIsHover(true)}
        onMouseLeave={() => setIsHover(false)}
        onClick={() => setClickCounter((prevState) => prevState + 1)}
      >
        {t("settings.versionLabel", {
          version: process.env.VERSION ?? t("settings.unknownVersionOrCommit"),
        })}
        {process.env.COMMIT_SHA?.slice(0, 7) ??
          t("settings.unknownVersionOrCommit")}
      </button>
      <style jsx>
        {`
          .version {
            margin: 16px 0;
            color: var(--green-40);
            font-size: 16px;
            font-weight: 500;
            margin: 0 auto;
            padding: 16px 0px;
          }
        `}
      </style>
    </div>
  )
}

function SettingRow(props: SettingsItem): ReactElement {
  const { title, component, tooltip = () => null } = props

  return (
    <li>
      <div className="left">
        {title}
        {tooltip()}
      </div>
      <div className="right">{component()}</div>
      <style jsx>
        {`
          .left {
            display: flex;
            align-items: center;
            gap: 4px;
          }
          li {
            padding-top: 16px;
            display: flex;
            justify-content: space-between;
            align-items: center;

            color: var(--green-20);
            font-size: 18px;
            font-weight: 600;
            line-height: 24px;
          }
        `}
      </style>
    </li>
  )
}

export default function Settings(): ReactElement {
  const { t } = useTranslation()
  const dispatch = useDispatch()
  const hideDust = useSelector(selectHideDust)
  const hideBanners = useSelector(selectHideBanners)
  const defaultWallet = useSelector(selectDefaultWallet)
  const showTestNetworks = useSelector(selectShowTestNetworks)
  const showUnverifiedAssets = useSelector(selectShowUnverifiedAssets)
  const useFlashbots = useSelector(selectUseFlashbots)
  const mainCurrencySign = useBackgroundSelector(selectMainCurrencySign)

  const toggleHideDustAssets = (toggleValue: boolean) => {
    dispatch(toggleHideDust(toggleValue))
  }
  const toggleDefaultWallet = (defaultWalletValue: boolean) => {
    dispatch(setNewDefaultWalletValue(defaultWalletValue))
  }

  const toggleShowTestNetworks = (defaultWalletValue: boolean) => {
    dispatch(toggleTestNetworks(defaultWalletValue))
  }

  const toggleShowUnverified = (toggleValue: boolean) => {
    dispatch(toggleShowUnverifiedAssets(toggleValue))
  }

  const toggleHideNotificationBanners = (toggleValue: boolean) => {
    dispatch(toggleHideBanners(!toggleValue))
  }

  const toggleFlashbotsRPC = (value: boolean) =>
    dispatch(toggleFlashbots(value))

  const hideSmallAssetBalance = {
    title: t("settings.hideSmallAssetBalance", {
      amount: 2,
      sign: mainCurrencySign,
    }),
    component: () => (
      <SharedToggleButton
        onChange={(toggleValue) => toggleHideDustAssets(toggleValue)}
        value={hideDust}
      />
    ),
  }

  const unverifiedAssets = {
    title: t("settings.showUnverifiedAssets"),
    tooltip: () => (
      <SharedTooltip width={190} customStyles={{ marginLeft: "4" }}>
        <div className="tooltip">
          <span>{t("settings.unverifiedAssets.tooltip.firstPart")}</span>
          {isEnabled(FeatureFlags.SUPPORT_UNVERIFIED_ASSET) && (
            <span>{t("settings.unverifiedAssets.tooltip.secondPart")}</span>
          )}
        </div>
      </SharedTooltip>
    ),
    component: () => (
      <SharedToggleButton
        onChange={(toggleValue) => toggleShowUnverified(toggleValue)}
        value={showUnverifiedAssets}
      />
    ),
  }

  const setAsDefault = {
    title: t("settings.setAsDefault"),
    component: () => (
      <SharedToggleButton
        onChange={(toggleValue) => toggleDefaultWallet(toggleValue)}
        value={defaultWallet}
      />
    ),
  }

  const enableTestNetworks = {
    title: t("settings.enableTestNetworks"),
    component: () => (
      <SharedToggleButton
        onChange={(toggleValue) => toggleShowTestNetworks(toggleValue)}
        value={showTestNetworks}
      />
    ),
  }

  const langOptions = getAvalableLanguages()
  const langIdx = getLanguageIndex(getLanguage())
  const languages = {
    title: t("settings.language"),
    component: () => (
      <SharedSelect
        width={194}
        options={langOptions}
        onChange={setLanguage}
        defaultIndex={langIdx}
      />
    ),
  }

  const needHelp = {
    title: "",
    component: () => (
      <SettingButton
        label={t("settings.needHelp")}
        ariaLabel={t("settings.needHelp")}
        icon="new-tab"
        onClick={() => window.open(FAQ_URL, "_blank")?.focus()}
      />
    ),
  }

  const bugReport = {
    title: "",
    component: () => (
      <SettingButton
        link="/settings/export-logs"
        label={t("settings.bugReport")}
        ariaLabel={t("settings.exportLogs.ariaLabel")}
        icon="continue"
      />
    ),
  }

  const dAppsSettings = {
    title: "",
    component: () => (
      <SettingButton
        link="/settings/connected-websites"
        label={t("settings.connectedWebsites")}
        ariaLabel={t("settings.connectedWebsitesSettings.ariaLabel")}
        icon="continue"
      />
    ),
  }

  const addCustomAsset = {
    title: "",
    component: () => (
      <SettingButton
        link="/settings/add-custom-asset"
        label={t("settings.addCustomAsset")}
        ariaLabel={t("settings.connectedWebsitesSettings.ariaLabel")}
        icon="continue"
      />
    ),
  }

  const analytics = {
    title: "",
    component: () => (
      <SettingButton
        link="/settings/analytics"
        label={t("settings.analytics")}
        ariaLabel={t("settings.analyticsSetUp.ariaLabel")}
        icon="continue"
      />
    ),
  }

  const notificationBanner = {
    title: t("settings.showBanners"),
    component: () => (
      <SharedToggleButton
        onChange={(toggleValue) => toggleHideNotificationBanners(toggleValue)}
        value={!hideBanners}
      />
    ),
  }

  const customNetworks = {
    title: "",
    component: () => (
      <SettingButton
        link="/settings/custom-networks"
        label={t("settings.customNetworks")}
        ariaLabel={t("settings.customNetworksSettings.ariaLabel")}
        icon="continue"
      />
    ),
  }

<<<<<<< HEAD
  const flashbotsRPC = {
    title: t("wallet.useFlashbots"),
    tooltip: () => (
      <SharedTooltip
        width={165}
        customStyles={{ marginLeft: "4" }}
        verticalPosition="top"
      >
        <Trans
          t={t}
          i18nKey="wallet.useFlashbotsTooltip"
          components={{
            url: <SharedLink type="tooltip" url={FLASHBOTS_DOCS_URL} />,
          }}
        />
      </SharedTooltip>
    ),
    component: () => (
      <SharedToggleButton
        onChange={(toggleValue) => toggleFlashbotsRPC(toggleValue)}
        value={useFlashbots}
      />
    ),
  }

  const generalList = [
    // setAsDefault is removed from settings in the new dApp Connections flow.
    isDisabled(FeatureFlags.ENABLE_UPDATED_DAPP_CONNECTIONS) && setAsDefault,
    hideSmallAssetBalance,
    unverifiedAssets,
    isEnabled(FeatureFlags.SUPPORT_MULTIPLE_LANGUAGES) && languages,
    enableTestNetworks,
    dAppsSettings,
    addCustomAsset,
    needHelp,
    bugReport,
    analytics,
    isEnabled(FeatureFlags.SUPPORT_ACHIEVEMENTS_BANNER) && notificationBanner,
    customNetworks,
    isEnabled(FeatureFlags.SUPPORT_FLASHBOTS_RPC) && flashbotsRPC,
  ].filter((item): item is Exclude<SettingsItem, boolean> => !!item)

  const settings = {
    general: generalList,
  }
=======
  const settings = Object.values({
    general: {
      title: t("settings.group.general"),
      items: [
        // setAsDefault is removed from settings in the new dApp Connections flow.
        ...wrapIfDisabled(
          FeatureFlags.ENABLE_UPDATED_DAPP_CONNECTIONS,
          setAsDefault
        ),
        dAppsSettings,
        analytics,
        ...wrapIfEnabled(FeatureFlags.SUPPORT_MULTIPLE_LANGUAGES, languages),
        ...wrapIfEnabled(
          FeatureFlags.SUPPORT_ACHIEVEMENTS_BANNER,
          notificationBanner
        ),
      ],
    },
    walletOptions: {
      title: t("settings.group.walletOptions"),
      items: [
        hideSmallAssetBalance,
        unverifiedAssets,
        customNetworks,
        addCustomAsset,
        enableTestNetworks,
      ],
    },
    helpCenter: {
      title: t("settings.group.helpCenter"),
      items: [bugReport, needHelp],
    },
  })
>>>>>>> 5e759e8b

  return (
    <section className="standard_width_padded">
      <div className="menu">
        <h1>{t("settings.mainMenu")}</h1>
        <ul>
<<<<<<< HEAD
          {settings.general.map((setting) => (
            <SettingRow
              key={setting.title}
              title={setting.title}
              component={setting.component}
              tooltip={setting.tooltip}
            />
=======
          {settings.map(({ title, items }) => (
            <div className="group" key={title}>
              <span className="group_title">{title}</span>
              {items.map((item, index) => {
                const key = `${title}-${item.title}-${index}`
                return (
                  <SettingRow
                    key={key}
                    title={item.title}
                    component={item.component}
                  />
                )
              })}
            </div>
>>>>>>> 5e759e8b
          ))}
        </ul>
      </div>
      <div className="footer">
        <div className="action_icons">
          {FOOTER_ACTIONS.map(({ icon, linkTo }) => (
            <SharedIcon
              key={icon}
              icon={`${icon}.svg`}
              width={18}
              color="var(--green-20)"
              hoverColor="var(--trophy-gold)"
              transitionHoverTime="0.2s"
              onClick={() => {
                window.open(linkTo, "_blank")?.focus()
              }}
            />
          ))}
        </div>
        <VersionLabel />
      </div>
      <style jsx>
        {`
          section {
            display: flex;
            flex-flow: column;
            justify-content: space-between;
            height: 544px;
            background-color: var(--hunter-green);
          }
          .menu {
            display: flex;
            justify-content: space-between;
            display: flex;
            flex-direction: column;
          }
          h1 {
            color: #fff;
            font-size: 22px;
            font-weight: 500;
            line-height: 32px;
            margin-bottom: 28px;
          }
          span {
            color: var(--green-40);
            font-size: 16px;
            font-weight: 400;
            line-height: 24px;
          }
          .footer {
            width: 100vw;
            margin-top: 20px;
            margin-left: -24px;
            background-color: var(--green-95);
            text-align: center;
            padding-top: 16px;
            box-sizing: border-box;
            display: flex;
            flex-direction: column;
            align-items: center;
          }
          .action_icons {
            display: flex;
            justify-content: center;
            gap: 24px;
          }
          .group {
            border-bottom: 1px solid var(--green-80);
            margin-bottom: 24px;
            padding-bottom: 24px;
          }
          .group:last-child {
            border-bottom: none;
            padding: 0px;
            margin: 0px;
          }
          .group_title {
            color: var(--green-40);
            font-family: "Segment";
            font-style: normal;
            font-weight: 400;
            font-size: 16px;
            line-height: 24px;
          }
        `}
      </style>
    </section>
  )
}<|MERGE_RESOLUTION|>--- conflicted
+++ resolved
@@ -17,18 +17,13 @@
 } from "@tallyho/tally-background/redux-slices/ui"
 import { useHistory } from "react-router-dom"
 import { selectMainCurrencySign } from "@tallyho/tally-background/redux-slices/selectors"
+import { FLASHBOTS_DOCS_URL } from "@tallyho/tally-background/constants"
 import {
   FeatureFlags,
   isEnabled,
   wrapIfDisabled,
   wrapIfEnabled,
 } from "@tallyho/tally-background/features"
-<<<<<<< HEAD
-import { useHistory } from "react-router-dom"
-import { selectMainCurrencySign } from "@tallyho/tally-background/redux-slices/selectors"
-import { FLASHBOTS_DOCS_URL } from "@tallyho/tally-background/constants"
-=======
->>>>>>> 5e759e8b
 import SharedToggleButton from "../components/Shared/SharedToggleButton"
 import SharedSelect from "../components/Shared/SharedSelect"
 import { getLanguageIndex, getAvalableLanguages } from "../_locales"
@@ -43,6 +38,13 @@
   title: string
   component: () => ReactElement
   tooltip?: () => ReactElement
+}
+
+type SettingsList = {
+  [key: string]: {
+    title: string
+    items: SettingsItem[]
+  }
 }
 
 const NUMBER_OF_CLICKS_FOR_DEV_PANEL = 15
@@ -327,7 +329,6 @@
     ),
   }
 
-<<<<<<< HEAD
   const flashbotsRPC = {
     title: t("wallet.useFlashbots"),
     tooltip: () => (
@@ -353,28 +354,7 @@
     ),
   }
 
-  const generalList = [
-    // setAsDefault is removed from settings in the new dApp Connections flow.
-    isDisabled(FeatureFlags.ENABLE_UPDATED_DAPP_CONNECTIONS) && setAsDefault,
-    hideSmallAssetBalance,
-    unverifiedAssets,
-    isEnabled(FeatureFlags.SUPPORT_MULTIPLE_LANGUAGES) && languages,
-    enableTestNetworks,
-    dAppsSettings,
-    addCustomAsset,
-    needHelp,
-    bugReport,
-    analytics,
-    isEnabled(FeatureFlags.SUPPORT_ACHIEVEMENTS_BANNER) && notificationBanner,
-    customNetworks,
-    isEnabled(FeatureFlags.SUPPORT_FLASHBOTS_RPC) && flashbotsRPC,
-  ].filter((item): item is Exclude<SettingsItem, boolean> => !!item)
-
-  const settings = {
-    general: generalList,
-  }
-=======
-  const settings = Object.values({
+  const settings: SettingsList = {
     general: {
       title: t("settings.group.general"),
       items: [
@@ -400,30 +380,21 @@
         customNetworks,
         addCustomAsset,
         enableTestNetworks,
+        ...wrapIfEnabled(FeatureFlags.SUPPORT_FLASHBOTS_RPC, flashbotsRPC),
       ],
     },
     helpCenter: {
       title: t("settings.group.helpCenter"),
       items: [bugReport, needHelp],
     },
-  })
->>>>>>> 5e759e8b
+  }
 
   return (
     <section className="standard_width_padded">
       <div className="menu">
         <h1>{t("settings.mainMenu")}</h1>
         <ul>
-<<<<<<< HEAD
-          {settings.general.map((setting) => (
-            <SettingRow
-              key={setting.title}
-              title={setting.title}
-              component={setting.component}
-              tooltip={setting.tooltip}
-            />
-=======
-          {settings.map(({ title, items }) => (
+          {Object.values(settings).map(({ title, items }) => (
             <div className="group" key={title}>
               <span className="group_title">{title}</span>
               {items.map((item, index) => {
@@ -433,11 +404,11 @@
                     key={key}
                     title={item.title}
                     component={item.component}
+                    tooltip={item.tooltip}
                   />
                 )
               })}
             </div>
->>>>>>> 5e759e8b
           ))}
         </ul>
       </div>
