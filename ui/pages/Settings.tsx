--- conflicted
+++ resolved
@@ -13,18 +13,14 @@
   selectShowUnverifiedAssets,
   toggleShowUnverifiedAssets,
 } from "@tallyho/tally-background/redux-slices/ui"
+import { useHistory } from "react-router-dom"
+import { selectMainCurrencySign } from "@tallyho/tally-background/redux-slices/selectors"
 import {
   FeatureFlags,
-<<<<<<< HEAD
+  isDisabled,
   isEnabled,
   wrapIfEnabled,
-=======
-  isDisabled,
-  isEnabled,
->>>>>>> a8504f69
 } from "@tallyho/tally-background/features"
-import { useHistory } from "react-router-dom"
-import { selectMainCurrencySign } from "@tallyho/tally-background/redux-slices/selectors"
 import SharedToggleButton from "../components/Shared/SharedToggleButton"
 import SharedSelect from "../components/Shared/SharedSelect"
 import { getLanguageIndex, getAvalableLanguages } from "../_locales"
@@ -328,12 +324,14 @@
     ),
   }
 
-<<<<<<< HEAD
   const settings = Object.values({
     general: {
       title: t("settings.group.general"),
       items: [
-        setAsDefault,
+        // setAsDefault is removed from settings in the new dApp Connections flow.
+        ...(isDisabled(FeatureFlags.ENABLE_UPDATED_DAPP_CONNECTIONS)
+          ? [setAsDefault]
+          : []),
         dAppsSettings,
         analytics,
         ...wrapIfEnabled(FeatureFlags.SUPPORT_MULTIPLE_LANGUAGES, languages),
@@ -358,27 +356,6 @@
       items: [bugReport, needHelp],
     },
   })
-=======
-  const generalList = [
-    // setAsDefault is removed from settings in the new dApp Connections flow.
-    isDisabled(FeatureFlags.ENABLE_UPDATED_DAPP_CONNECTIONS) && setAsDefault,
-    hideSmallAssetBalance,
-    unverifiedAssets,
-    isEnabled(FeatureFlags.SUPPORT_MULTIPLE_LANGUAGES) && languages,
-    enableTestNetworks,
-    dAppsSettings,
-    addCustomAsset,
-    needHelp,
-    bugReport,
-    analytics,
-    isEnabled(FeatureFlags.SUPPORT_ACHIEVEMENTS_BANNER) && notificationBanner,
-    customNetworks,
-  ].filter((item): item is Exclude<typeof item, boolean> => !!item)
-
-  const settings = {
-    general: generalList,
-  }
->>>>>>> a8504f69
 
   return (
     <section className="standard_width_padded">
