import React, { ReactElement, useEffect, useState } from "react"
import { useDispatch, useSelector } from "react-redux"
import { useTranslation } from "react-i18next"
import {
  setNewDefaultWalletValue,
  selectDefaultWallet,
  selectHideDust,
  toggleHideDust,
  selectShowTestNetworks,
  toggleTestNetworks,
  toggleHideBanners,
  selectHideBanners,
  selectShowUnverifiedAssets,
  toggleShowUnverifiedAssets,
} from "@tallyho/tally-background/redux-slices/ui"
import { FeatureFlags, isEnabled } from "@tallyho/tally-background/features"
import { useHistory } from "react-router-dom"
import { selectMainCurrencySign } from "@tallyho/tally-background/redux-slices/selectors"
import SharedToggleButton from "../components/Shared/SharedToggleButton"
import SharedSelect from "../components/Shared/SharedSelect"
import { getLanguageIndex, getAvalableLanguages } from "../_locales"
import { getLanguage, setLanguage } from "../_locales/i18n"
import SettingButton from "./Settings/SettingButton"
import { useBackgroundSelector } from "../hooks"
import SharedIcon from "../components/Shared/SharedIcon"
import SharedTooltip from "../components/Shared/SharedTooltip"
import { excludeFalsyValues } from "../utils/lists"

const NUMBER_OF_CLICKS_FOR_DEV_PANEL = 15
const FAQ_URL =
  "https://notion.taho.xyz/Tally-Ho-Knowledge-Base-4d95ed5439c64d6db3d3d27abf1fdae5"
const FOOTER_ACTIONS = [
  {
    icon: "icons/m/discord",
    linkTo: "https://chat.taho.xyz/",
  },
  {
    icon: "twitter",
    linkTo: "https://twitter.com/taho_xyz",
  },
  {
    icon: "icons/m/github",
    linkTo: "https://github.com/tallyhowallet/extension",
  },
]

function VersionLabel(): ReactElement {
  const { t } = useTranslation()
  const history = useHistory()
  const [clickCounter, setClickCounter] = useState(0)
  const [isHover, setIsHover] = useState(false)

  useEffect(() => {
    if (
      isEnabled(FeatureFlags.SWITCH_RUNTIME_FLAGS) &&
      clickCounter === NUMBER_OF_CLICKS_FOR_DEV_PANEL &&
      isHover
    ) {
      setIsHover(false)
      setClickCounter(0)
      history.push("/dev")
    }
  }, [clickCounter, history, isHover])

  return (
    <div className="version">
      <button
        type="button"
        onMouseEnter={() => setIsHover(true)}
        onMouseLeave={() => setIsHover(false)}
        onClick={() => setClickCounter((prevState) => prevState + 1)}
      >
        {t("settings.versionLabel", {
          version: process.env.VERSION ?? t("settings.unknownVersionOrCommit"),
        })}
        {process.env.COMMIT_SHA?.slice(0, 7) ??
          t("settings.unknownVersionOrCommit")}
      </button>
      <style jsx>
        {`
          .version {
            margin: 16px 0;
            color: var(--green-40);
            font-size: 16px;
            font-weight: 500;
            margin: 0 auto;
            padding: 16px 0px;
          }
        `}
      </style>
    </div>
  )
}

function SettingRow(props: {
  title: string
  component: () => ReactElement
}): ReactElement {
  const { title, component } = props

  return (
    <li>
      <div className="left">{title}</div>
      <div className="right">{component()}</div>
      <style jsx>
        {`
          li {
            padding-top: 16px;
            display: flex;
            justify-content: space-between;
            align-items: center;

            color: var(--green-20);
            font-size: 18px;
            font-weight: 600;
            line-height: 24px;
          }
        `}
      </style>
    </li>
  )
}

export default function Settings(): ReactElement {
  const { t } = useTranslation()
  const dispatch = useDispatch()
  const hideDust = useSelector(selectHideDust)
  const hideBanners = useSelector(selectHideBanners)
  const defaultWallet = useSelector(selectDefaultWallet)
  const showTestNetworks = useSelector(selectShowTestNetworks)
  const showUnverifiedAssets = useSelector(selectShowUnverifiedAssets)
  const mainCurrencySign = useBackgroundSelector(selectMainCurrencySign)

  const toggleHideDustAssets = (toggleValue: boolean) => {
    dispatch(toggleHideDust(toggleValue))
  }
  const toggleDefaultWallet = (defaultWalletValue: boolean) => {
    dispatch(setNewDefaultWalletValue(defaultWalletValue))
  }

  const toggleShowTestNetworks = (defaultWalletValue: boolean) => {
    dispatch(toggleTestNetworks(defaultWalletValue))
  }

  const toggleShowUnverified = (toggleValue: boolean) => {
    dispatch(toggleShowUnverifiedAssets(toggleValue))
  }

  const toggleHideNotificationBanners = (toggleValue: boolean) => {
    dispatch(toggleHideBanners(!toggleValue))
  }

  const hideSmallAssetBalance = {
    title: t("settings.hideSmallAssetBalance", {
      amount: 2,
      sign: mainCurrencySign,
    }),
    component: () => (
      <SharedToggleButton
        onChange={(toggleValue) => toggleHideDustAssets(toggleValue)}
        value={hideDust}
      />
    ),
  }

  const unverifiedAssets = {
    title: "",
    component: () => (
      <div className="content">
        <div className="left">
          {t("settings.showUnverifiedAssets")}
          <SharedTooltip width={190} customStyles={{ marginLeft: "4" }}>
            <div className="tooltip">
              <span>{t("settings.unverifiedAssets.tooltip.firstPart")}</span>
              {isEnabled(FeatureFlags.SUPPORT_UNVERIFIED_ASSET) && (
                <span>{t("settings.unverifiedAssets.tooltip.secondPart")}</span>
              )}
            </div>
          </SharedTooltip>
        </div>
        <SharedToggleButton
          onChange={(toggleValue) => toggleShowUnverified(toggleValue)}
          value={showUnverifiedAssets}
        />
        <style jsx>
          {`
            .content {
              display: flex;
              justify-content: space-between;
              width: 336px;
            }
            .left {
              display: flex;
              align-items: center;
            }
            .tooltip {
              display: flex;
              flex-direction: column;
              gap: 16px;
            }
          `}
        </style>
      </div>
    ),
  }

  const setAsDefault = {
    title: t("settings.setAsDefault"),
    component: () => (
      <SharedToggleButton
        onChange={(toggleValue) => toggleDefaultWallet(toggleValue)}
        value={defaultWallet}
      />
    ),
  }

  const enableTestNetworks = {
    title: t("settings.enableTestNetworks"),
    component: () => (
      <SharedToggleButton
        onChange={(toggleValue) => toggleShowTestNetworks(toggleValue)}
        value={showTestNetworks}
      />
    ),
  }

  const langOptions = getAvalableLanguages()
  const langIdx = getLanguageIndex(getLanguage())
  const languages = {
    title: t("settings.language"),
    component: () => (
      <SharedSelect
        width={194}
        options={langOptions}
        onChange={setLanguage}
        defaultIndex={langIdx}
      />
    ),
  }

  const needHelp = {
    title: "",
    component: () => (
      <SettingButton
        label={t("settings.needHelp")}
        ariaLabel={t("settings.needHelp")}
        icon="new-tab"
        onClick={() => window.open(FAQ_URL, "_blank")?.focus()}
      />
    ),
  }

  const bugReport = {
    title: "",
    component: () => (
      <SettingButton
        link="/settings/export-logs"
        label={t("settings.bugReport")}
        ariaLabel={t("settings.exportLogs.ariaLabel")}
        icon="continue"
      />
    ),
  }

  const dAppsSettings = {
    title: "",
    component: () => (
      <SettingButton
        link="/settings/connected-websites"
        label={t("settings.connectedWebsites")}
        ariaLabel={t("settings.connectedWebsitesSettings.ariaLabel")}
        icon="continue"
      />
    ),
  }

  const addCustomAsset = {
    title: "",
    component: () => (
      <SettingButton
        link="/settings/add-custom-asset"
        label={t("settings.addCustomAsset")}
        ariaLabel={t("settings.connectedWebsitesSettings.ariaLabel")}
        icon="continue"
      />
    ),
  }

  const analytics = {
    title: "",
    component: () => (
      <SettingButton
        link="/settings/analytics"
        label={t("settings.analytics")}
        ariaLabel={t("settings.analyticsSetUp.ariaLabel")}
        icon="continue"
      />
    ),
  }

  const notificationBanner = {
    title: t("settings.showBanners"),
    component: () => (
      <SharedToggleButton
        onChange={(toggleValue) => toggleHideNotificationBanners(toggleValue)}
        value={!hideBanners}
      />
    ),
  }

  const customNetworks = {
    title: "",
    component: () => (
      <SettingButton
        link="/settings/custom-networks"
        label={t("settings.customNetworks")}
        ariaLabel={t("settings.customNetworksSettings.ariaLabel")}
        icon="continue"
      />
    ),
  }

<<<<<<< HEAD
  const settings = Object.values({
    general: {
      title: t("settings.group.general"),
      items: [
        setAsDefault,
        dAppsSettings,
        isEnabled(FeatureFlags.ENABLE_ANALYTICS_DEFAULT_ON) && analytics,
        isEnabled(FeatureFlags.SUPPORT_MULTIPLE_LANGUAGES) && languages,
        isEnabled(FeatureFlags.SUPPORT_ACHIEVEMENTS_BANNER) &&
          notificationBanner,
      ],
    },
    walletOptions: {
      title: t("settings.group.walletOptions"),
      items: [
        hideSmallAssetBalance,
        unverifiedAssets,
        isEnabled(FeatureFlags.SUPPORT_CUSTOM_NETWORKS) && customNetworks,
        isEnabled(FeatureFlags.SUPPORT_CUSTOM_NETWORKS) && addCustomAsset,
        enableTestNetworks,
      ],
    },
    helpCenter: {
      title: t("settings.group.helpCenter"),
      items: [bugReport, needHelp],
    },
  }).map(({ title, items }) => ({ title, items: excludeFalsyValues(items) }))
=======
  const generalList = [
    setAsDefault,
    hideSmallAssetBalance,
    unverifiedAssets,
    isEnabled(FeatureFlags.SUPPORT_MULTIPLE_LANGUAGES) && languages,
    enableTestNetworks,
    dAppsSettings,
    addCustomAsset,
    needHelp,
    bugReport,
    analytics,
    isEnabled(FeatureFlags.SUPPORT_ACHIEVEMENTS_BANNER) && notificationBanner,
    customNetworks,
  ].filter((item): item is Exclude<typeof item, boolean> => !!item)

  const settings = {
    general: generalList,
  }
>>>>>>> fc8ed50f

  return (
    <section className="standard_width_padded">
      <div className="menu">
        <h1>{t("settings.mainMenu")}</h1>
        <ul>
          {settings.map(({ title, items }) => (
            <div className="group">
              <span className="group_title">{title}</span>
              {items.map((item) => (
                <SettingRow
                  key={item.title}
                  title={item.title}
                  component={item.component}
                />
              ))}
            </div>
          ))}
        </ul>
      </div>
      <div className="footer">
        <div className="action_icons">
          {FOOTER_ACTIONS.map(({ icon, linkTo }) => (
            <SharedIcon
              icon={`${icon}.svg`}
              width={18}
              color="var(--green-20)"
              hoverColor="var(--trophy-gold)"
              transitionHoverTime="0.2s"
              onClick={() => {
                window.open(linkTo, "_blank")?.focus()
              }}
            />
          ))}
        </div>
        <VersionLabel />
      </div>
      <style jsx>
        {`
          section {
            display: flex;
            flex-flow: column;
            justify-content: space-between;
            height: 544px;
            background-color: var(--hunter-green);
          }
          .menu {
            display: flex;
            justify-content: space-between;
            display: flex;
            flex-direction: column;
          }
          h1 {
            color: #fff;
            font-size: 22px;
            font-weight: 500;
            line-height: 32px;
            margin-bottom: 28px;
          }
          span {
            color: var(--green-40);
            font-size: 16px;
            font-weight: 400;
            line-height: 24px;
          }
          .footer {
            width: 100vw;
            margin-top: 20px;
            margin-left: -24px;
            background-color: var(--green-95);
            text-align: center;
            padding-top: 16px;
            box-sizing: border-box;
            display: flex;
            flex-direction: column;
            align-items: center;
          }
          .action_icons {
            display: flex;
            justify-content: center;
            gap: 24px;
          }
          .group {
            border-bottom: 1px solid var(--green-80);
            margin-bottom: 24px;
            padding-bottom: 24px;
          }
          .group:last-child {
            border-bottom: none;
            padding: 0px;
            margin: 0px;
          }
          .group_title {
            color: var(--green-20);
            font-family: "Segment";
            font-style: normal;
            font-weight: 400;
            font-size: 16px;
            line-height: 24px;
          }
        `}
      </style>
    </section>
  )
}<|MERGE_RESOLUTION|>--- conflicted
+++ resolved
@@ -320,14 +320,13 @@
     ),
   }
 
-<<<<<<< HEAD
   const settings = Object.values({
     general: {
       title: t("settings.group.general"),
       items: [
         setAsDefault,
         dAppsSettings,
-        isEnabled(FeatureFlags.ENABLE_ANALYTICS_DEFAULT_ON) && analytics,
+        analytics,
         isEnabled(FeatureFlags.SUPPORT_MULTIPLE_LANGUAGES) && languages,
         isEnabled(FeatureFlags.SUPPORT_ACHIEVEMENTS_BANNER) &&
           notificationBanner,
@@ -338,8 +337,8 @@
       items: [
         hideSmallAssetBalance,
         unverifiedAssets,
-        isEnabled(FeatureFlags.SUPPORT_CUSTOM_NETWORKS) && customNetworks,
-        isEnabled(FeatureFlags.SUPPORT_CUSTOM_NETWORKS) && addCustomAsset,
+        customNetworks,
+        addCustomAsset,
         enableTestNetworks,
       ],
     },
@@ -348,26 +347,6 @@
       items: [bugReport, needHelp],
     },
   }).map(({ title, items }) => ({ title, items: excludeFalsyValues(items) }))
-=======
-  const generalList = [
-    setAsDefault,
-    hideSmallAssetBalance,
-    unverifiedAssets,
-    isEnabled(FeatureFlags.SUPPORT_MULTIPLE_LANGUAGES) && languages,
-    enableTestNetworks,
-    dAppsSettings,
-    addCustomAsset,
-    needHelp,
-    bugReport,
-    analytics,
-    isEnabled(FeatureFlags.SUPPORT_ACHIEVEMENTS_BANNER) && notificationBanner,
-    customNetworks,
-  ].filter((item): item is Exclude<typeof item, boolean> => !!item)
-
-  const settings = {
-    general: generalList,
-  }
->>>>>>> fc8ed50f
 
   return (
     <section className="standard_width_padded">
