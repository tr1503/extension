--- conflicted
+++ resolved
@@ -208,28 +208,12 @@
   }
 
   const unverifiedAssets = {
-<<<<<<< HEAD
     title: t("settings.showUnverifiedAssets"),
     tooltip: () => (
       <SharedTooltip width={190} customStyles={{ marginLeft: "4" }}>
         <div className="tooltip">
           <span>{t("settings.unverifiedAssets.tooltip.firstPart")}</span>
-          {isEnabled(FeatureFlags.SUPPORT_UNVERIFIED_ASSET) && (
-            <span>{t("settings.unverifiedAssets.tooltip.secondPart")}</span>
-          )}
-=======
-    title: "",
-    component: () => (
-      <div className="content">
-        <div className="left">
-          {t("settings.showUnverifiedAssets")}
-          <SharedTooltip width={190} customStyles={{ marginLeft: "4" }}>
-            <div className="tooltip">
-              <span>{t("settings.unverifiedAssets.tooltip.firstPart")}</span>
-              <span>{t("settings.unverifiedAssets.tooltip.secondPart")}</span>
-            </div>
-          </SharedTooltip>
->>>>>>> 644c936a
+          <span>{t("settings.unverifiedAssets.tooltip.secondPart")}</span>
         </div>
       </SharedTooltip>
     ),
