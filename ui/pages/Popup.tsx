import React, { ReactElement, useState, useEffect } from "react"
import { MemoryRouter as Router, Switch, Route } from "react-router-dom"
import { ErrorBoundary } from "react-error-boundary"

import {
  setRouteHistoryEntries,
  userActivityEncountered,
} from "@tallyho/tally-background/redux-slices/ui"

import { Store } from "webext-redux"
import { Provider } from "react-redux"
import { TransitionGroup, CSSTransition } from "react-transition-group"
import { isAllowedQueryParamPage } from "@tallyho/provider-bridge-shared"
import { runtime } from "webextension-polyfill"
import { popupMonitorPortName } from "@tallyho/tally-background/main"
import {
  getAddressCount,
  selectCurrentAddressNetwork,
<<<<<<< HEAD
  selectInternalSignerStatus,
=======
>>>>>>> 874e6847
} from "@tallyho/tally-background/redux-slices/selectors"
import { selectIsTransactionPendingSignature } from "@tallyho/tally-background/redux-slices/selectors/transactionConstructionSelectors"
import { Location } from "history"
import {
  useIsDappPopup,
  useBackgroundDispatch,
  useBackgroundSelector,
} from "../hooks"

import setAnimationConditions, {
  animationStyles,
} from "../utils/pageTransition"

import CorePage from "../components/Core/CorePage"
import ErrorFallback from "./ErrorFallback"

import pageList from "../routes/routes"
import GlobalModal from "../components/GlobalModal/GlobalModal"
import { isSignerWithSecrets } from "../utils/accounts"

const pagePreferences = Object.fromEntries(
  pageList.map(({ path, hasTabBar, hasTopBar, persistOnClose }) => [
    path,
    { hasTabBar, hasTopBar, persistOnClose },
  ])
)

function transformLocation(
  inputLocation: Location,
  isTransactionPendingSignature: boolean,
<<<<<<< HEAD
  needsUnlock: boolean,
=======
>>>>>>> 874e6847
  hasAccounts: boolean
): Location {
  // The inputLocation is not populated with the actual query string — even though it should be
  // so I need to grab it from the window
  const params = new URLSearchParams(window.location.search)
  const maybePage = params.get("page")

  let { pathname } = inputLocation
  if (
    hasAccounts &&
    isAllowedQueryParamPage(maybePage) &&
    !inputLocation.pathname.includes("/internal-signer/")
  ) {
    pathname = maybePage
  }

  if (isTransactionPendingSignature) {
<<<<<<< HEAD
    pathname =
      !isEnabled(FeatureFlags.USE_UPDATED_SIGNING_UI) && needsUnlock
        ? "/internal-signer/unlock"
        : "/sign-transaction"
=======
    pathname = "/sign-transaction"
>>>>>>> 874e6847
  }

  return {
    ...inputLocation,
    pathname,
  }
}

function useConnectPopupMonitor() {
  useEffect(() => {
    const port = runtime.connect(undefined, { name: popupMonitorPortName })

    return () => {
      port.disconnect()
    }
  }, [])
}

export function Main(): ReactElement {
  const dispatch = useBackgroundDispatch()

  const currentAccount = useBackgroundSelector(selectCurrentAddressNetwork)
  // Emit an event when the popup page is first loaded.
  useEffect(() => {
    /**
     * Marking user activity every time this component is rerendered
     * lets us avoid edge cases where we fail to mark user activity on
     * a given account when a user has the wallet open for longer than
     * the current NETWORK_POLLING_TIMEOUT and is clicking around between
     * tabs / into assets / etc.
     */
    dispatch(userActivityEncountered(currentAccount))
  })

  const isDappPopup = useIsDappPopup()
  const [isDirectionRight, setIsDirectionRight] = useState(true)

  const routeHistoryEntries = useBackgroundSelector(
    (state) => state.ui.routeHistoryEntries
  )

  // See comment above call of saveHistoryEntries
  function saveHistoryEntries(routeHistoryEntities: Location[]) {
    const entries = routeHistoryEntities
      .reduce((agg: Partial<Location>[], entity) => {
        const { ...entityCopy } = entity as Partial<Location>
        delete entityCopy.hash
        delete entityCopy.key
        agg.push(entityCopy)
        return agg
      }, [])
      .reverse()

    if (JSON.stringify(routeHistoryEntries) !== JSON.stringify(entries)) {
      dispatch(setRouteHistoryEntries(entries))
    }
  }

  const isTransactionPendingSignature = useBackgroundSelector(
    selectIsTransactionPendingSignature
  )
<<<<<<< HEAD
  const currentAccountSigner = useBackgroundSelector(selectCurrentAccountSigner)
  const lockStatus = useBackgroundSelector(selectInternalSignerStatus)
=======
>>>>>>> 874e6847
  const hasAccounts = useBackgroundSelector(
    (state) => getAddressCount(state) > 0
  )

<<<<<<< HEAD
  const needsUnlock =
    isTransactionPendingSignature &&
    currentAccountSigner &&
    isSignerWithSecrets(currentAccountSigner) &&
    lockStatus !== "unlocked"

=======
>>>>>>> 874e6847
  useConnectPopupMonitor()

  return (
    <>
      <GlobalModal id="meet_taho" />
      <Router initialEntries={routeHistoryEntries}>
        <Route
          render={(routeProps) => {
            const transformedLocation = transformLocation(
              routeProps.location,
              isTransactionPendingSignature,
<<<<<<< HEAD
              needsUnlock,
=======
>>>>>>> 874e6847
              hasAccounts
            )

            const normalizedPathname = pagePreferences[
              transformedLocation.pathname
            ]
              ? transformedLocation.pathname
              : "/"

            // `initialEntries` needs to be a reversed version of route history
            // entities. Without avoiding the initial load, entries will keep reversing.
            // Given that restoring our route history is a "POP" `history.action`,
            // by specifying "PUSH" we know that the most recent navigation change is by
            // the user or explicitly added. That said, we can still certainly "POP" via
            // history.goBack(). This case is not yet accounted for.
            if (
              pagePreferences[normalizedPathname]?.persistOnClose === true &&
              routeProps.history.action === "PUSH"
            ) {
              // @ts-expect-error TODO: fix the typing
              saveHistoryEntries(routeProps.history.entries)
            }

            setAnimationConditions(routeProps, setIsDirectionRight)

            return (
              <TransitionGroup>
                <CSSTransition
                  timeout={300}
                  classNames="page-transition"
                  key={
                    routeProps.location.pathname.includes("onboarding") ||
                    routeProps.location.pathname.includes("internal-signer")
                      ? ""
                      : transformedLocation.key
                  }
                >
                  <div>
                    <Switch location={transformedLocation}>
                      {pageList.map(
                        ({ path, Component, hasTopBar, hasTabBar }) => {
                          return (
                            <Route path={path} key={path}>
                              <CorePage
                                hasTopBar={hasTopBar}
                                hasTabBar={hasTabBar}
                              >
                                <ErrorBoundary
                                  FallbackComponent={ErrorFallback}
                                >
                                  <Component location={transformedLocation} />
                                </ErrorBoundary>
                              </CorePage>
                            </Route>
                          )
                        }
                      )}
                    </Switch>
                  </div>
                </CSSTransition>
              </TransitionGroup>
            )
          }}
        />
      </Router>
      <>
        <style jsx global>
          {`
            ::-webkit-scrollbar {
              width: 0px;
              background: transparent;
            }

            ${animationStyles(isDirectionRight)}

            .hide {
              opacity: 0;
            }
          `}
        </style>
      </>
      {isDappPopup && (
        <style jsx global>
          {`
            body {
              height: 100%;
            }
          `}
        </style>
      )}
    </>
  )
}

export default function Popup({ store }: { store: Store }): ReactElement {
  return (
    <Provider store={store}>
      <Main />
    </Provider>
  )
}<|MERGE_RESOLUTION|>--- conflicted
+++ resolved
@@ -16,10 +16,6 @@
 import {
   getAddressCount,
   selectCurrentAddressNetwork,
-<<<<<<< HEAD
-  selectInternalSignerStatus,
-=======
->>>>>>> 874e6847
 } from "@tallyho/tally-background/redux-slices/selectors"
 import { selectIsTransactionPendingSignature } from "@tallyho/tally-background/redux-slices/selectors/transactionConstructionSelectors"
 import { Location } from "history"
@@ -38,7 +34,6 @@
 
 import pageList from "../routes/routes"
 import GlobalModal from "../components/GlobalModal/GlobalModal"
-import { isSignerWithSecrets } from "../utils/accounts"
 
 const pagePreferences = Object.fromEntries(
   pageList.map(({ path, hasTabBar, hasTopBar, persistOnClose }) => [
@@ -50,10 +45,6 @@
 function transformLocation(
   inputLocation: Location,
   isTransactionPendingSignature: boolean,
-<<<<<<< HEAD
-  needsUnlock: boolean,
-=======
->>>>>>> 874e6847
   hasAccounts: boolean
 ): Location {
   // The inputLocation is not populated with the actual query string — even though it should be
@@ -71,14 +62,7 @@
   }
 
   if (isTransactionPendingSignature) {
-<<<<<<< HEAD
-    pathname =
-      !isEnabled(FeatureFlags.USE_UPDATED_SIGNING_UI) && needsUnlock
-        ? "/internal-signer/unlock"
-        : "/sign-transaction"
-=======
     pathname = "/sign-transaction"
->>>>>>> 874e6847
   }
 
   return {
@@ -140,24 +124,10 @@
   const isTransactionPendingSignature = useBackgroundSelector(
     selectIsTransactionPendingSignature
   )
-<<<<<<< HEAD
-  const currentAccountSigner = useBackgroundSelector(selectCurrentAccountSigner)
-  const lockStatus = useBackgroundSelector(selectInternalSignerStatus)
-=======
->>>>>>> 874e6847
   const hasAccounts = useBackgroundSelector(
     (state) => getAddressCount(state) > 0
   )
 
-<<<<<<< HEAD
-  const needsUnlock =
-    isTransactionPendingSignature &&
-    currentAccountSigner &&
-    isSignerWithSecrets(currentAccountSigner) &&
-    lockStatus !== "unlocked"
-
-=======
->>>>>>> 874e6847
   useConnectPopupMonitor()
 
   return (
@@ -169,10 +139,6 @@
             const transformedLocation = transformLocation(
               routeProps.location,
               isTransactionPendingSignature,
-<<<<<<< HEAD
-              needsUnlock,
-=======
->>>>>>> 874e6847
               hasAccounts
             )
 
