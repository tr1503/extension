<<<<<<< HEAD
import React, { ReactElement } from "react"
import { removeAbility } from "@tallyho/tally-background/redux-slices/abilities"
import { useTranslation } from "react-i18next"

import { Ability } from "@tallyho/tally-background/abilities"
=======
import React, { ReactElement, useEffect, useState } from "react"
import { Ability } from "@tallyho/tally-background/services/abilities"
import {
  removeAbility,
  reportAndRemoveAbility,
} from "@tallyho/tally-background/redux-slices/abilities"
import { useTranslation } from "react-i18next"

import classNames from "classnames"
>>>>>>> deedf721
import { useBackgroundDispatch } from "../../hooks"
import SharedButton from "../../components/Shared/SharedButton"
import { i18n } from "../../_locales/i18n"
import SharedRadio from "../../components/Shared/SharedRadio"

const RADIO_NAME = "spamReason"
const KEY_PREFIX = "abilities.deleteSlideUpMenu"
const RADIO_BTNS = [
  {
    value: "spam",
    label: i18n.t(`${KEY_PREFIX}.spamReason.spam`),
  },
  {
    value: "inaccurate information",
    label: i18n.t(`${KEY_PREFIX}.spamReason.inaccurateInfo`),
  },
  {
    value: "copyright violation",
    label: i18n.t(`${KEY_PREFIX}.spamReason.copyright`),
  },
  {
    value: "scam",
    label: i18n.t(`${KEY_PREFIX}.spamReason.scam`),
  },
  {
    value: "duplicate",
    label: i18n.t(`${KEY_PREFIX}.spamReason.duplicate`),
  },
]

interface AbilityRemovalConfirmProps {
  ability: Ability
  close: () => void
}

export default function AbilityRemovalConfirm({
  ability,
  close,
}: AbilityRemovalConfirmProps): ReactElement {
  const dispatch = useBackgroundDispatch()

  const { t } = useTranslation("translation")
  const [showSpamReasons, setShowSpamReasons] = useState(false)
  const [spamReason, setSpamReason] = useState<string | undefined>(undefined)

  useEffect(() => {
    if (!showSpamReasons) {
      setSpamReason(undefined)
    }
  }, [showSpamReasons])

  const handleDeleteAbility = () => {
    if (spamReason) {
      dispatch(
        reportAndRemoveAbility({
          address: ability.address,
          abilityId: ability.abilityId,
          abilitySlug: ability.slug,
          reason: spamReason,
        })
      )
    } else {
      dispatch(
        removeAbility({
          address: ability.address,
          abilityId: ability.abilityId,
        })
      )
    }
    close()
  }

  return (
    <div className="remove_ability_option">
      <div className="content_container">
        <div className="header">{t(`${KEY_PREFIX}.title`)}</div>
        <div className="remove_ability_details">{t(`${KEY_PREFIX}.desc`)}</div>
        <div className="spam_container">
          <div className="spam_header">
            <div className="spam_prompt">{t(`${KEY_PREFIX}.spamPrompt`)}</div>
            <SharedButton
              type="tertiary"
              size="small"
              onClick={(e) => {
                e.stopPropagation()
                setShowSpamReasons((prevState) => !prevState)
              }}
            >
              {showSpamReasons
                ? t("shared.cancelBtn")
                : t(`${KEY_PREFIX}.reportSpamBtn`)}
            </SharedButton>
          </div>
          <div
            className={classNames("spam_reasons", {
              visible: showSpamReasons,
            })}
          >
            <div className="spam_title simple_text">
              {t(`${KEY_PREFIX}.selectSpamReason`)}
            </div>
            {RADIO_BTNS.map(({ value, label }) => (
              <SharedRadio
                key={value}
                id={`radio_${value}`}
                name={RADIO_NAME}
                value={spamReason === value}
                label={label}
                onChange={() => setSpamReason(value)}
              />
            ))}
          </div>
        </div>
      </div>
      <div className="button_container">
        <SharedButton
          type="primary"
          size="medium"
          isDisabled={showSpamReasons ? !spamReason : false}
          onClick={(e) => {
            e.stopPropagation()
            handleDeleteAbility()
          }}
        >
          {t(
            `${KEY_PREFIX}.${showSpamReasons ? "submitSpamBtn" : "submitBtn"}`
          )}
        </SharedButton>
        <SharedButton
          type="tertiary"
          size="medium"
          onClick={(e) => {
            e.stopPropagation()
            close()
          }}
        >
          {t("shared.cancelBtn")}
        </SharedButton>
      </div>
      <style jsx>{`
        .header {
            height: 24px;
            font-family: 'Segment';
            font-style: normal;
            font-weight: 600;
            font-size: 18px;
            line-height: 24px;
            color: var(--white);
        }
        .remove_ability_option {
          margin: 0 24px 24px;
          display: flex;
          flex-direction: column;
          justify-content: space-between;
          gap: 24px;
          height: 95%;
          font-family: 'Segment';
          font-style: normal;
          font-weight: 500;
          font-size: 16px;
          line-height: 24px;
          color: var(--green-40);
        }
        .remove_ability_details {
          display: flex;
          flex-direction: column;
          line-height: 24px;
          font-size 16px;
        }
        .button_container {
          display: flex;
          flex-direction: row;
          justify-content: space-between;
        }
        .spam_header{
          display: flex;
          justify-content: space-between;
          align-items: center;
        }
        .spam_prompt {
          font-family: 'Segment';
          font-style: normal;
          font-weight: 500;
          font-size: 16px;
          line-height: 24px;
          color: var(--white);
        }
        .content_container {
          display: flex;
          flex-direction: column;
          gap: 16px;
        }
        .spam_container {
          padding: 8px 12px;
          background-color: var(--hunter-green);
        }
        .spam_reasons {
          opacity: 0;
          max-height: 0px;
          overflow: hidden;
          transition: max-height 500ms, opacity 130ms ease-in;
        }
        .spam_reasons.visible {
          opacity: 1;
          max-height: 212px;
          transition: max-height 500ms ease-in, opacity 130ms ease-in;
        }
        .spam_title {
          margin: 14 0 8px;
        }
      `}</style>
    </div>
  )
}<|MERGE_RESOLUTION|>--- conflicted
+++ resolved
@@ -1,12 +1,5 @@
-<<<<<<< HEAD
-import React, { ReactElement } from "react"
-import { removeAbility } from "@tallyho/tally-background/redux-slices/abilities"
-import { useTranslation } from "react-i18next"
-
+import React, { ReactElement, useEffect, useState } from "react"
 import { Ability } from "@tallyho/tally-background/abilities"
-=======
-import React, { ReactElement, useEffect, useState } from "react"
-import { Ability } from "@tallyho/tally-background/services/abilities"
 import {
   removeAbility,
   reportAndRemoveAbility,
@@ -14,7 +7,6 @@
 import { useTranslation } from "react-i18next"
 
 import classNames from "classnames"
->>>>>>> deedf721
 import { useBackgroundDispatch } from "../../hooks"
 import SharedButton from "../../components/Shared/SharedButton"
 import { i18n } from "../../_locales/i18n"
