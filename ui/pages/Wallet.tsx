import React, { ReactElement, useState } from "react"
import { Redirect } from "react-router-dom"
import { selectAccountAndTimestampedActivities } from "@tallyho/tally-background/redux-slices/accounts"
<<<<<<< HEAD
import { initializationLoadingTimeHitLimit } from "@tallyho/tally-background/redux-slices/ui"
=======
>>>>>>> db1749d2
import { useBackgroundSelector, useBackgroundDispatch } from "../hooks"
import CorePage from "../components/Core/CorePage"
import SharedPanelSwitcher from "../components/Shared/SharedPanelSwitcher"
import WalletAssetList from "../components/Wallet/WalletAssetList"
import WalletActivityList from "../components/Wallet/WalletActivityList"
import WalletAccountBalanceControl from "../components/Wallet/WalletAccountBalanceControl"

export default function Wallet(): ReactElement {
  const [panelNumber, setPanelNumber] = useState(0)

<<<<<<< HEAD
  const dispatch = useBackgroundDispatch()

=======
>>>>>>> db1749d2
  //  accountLoading, hasWalletErrorCode
  const { combinedData, accountData, activity } = useBackgroundSelector(
    selectAccountAndTimestampedActivities
  )

  const initializationLoadingTimeExpired = useBackgroundSelector(
    (background) => background.ui?.initializationLoadingTimeExpired
  )

  // If an account doesn't exist, display view only
  // onboarding for the initial test release.
  if (Object.keys(accountData).length === 0) {
    return <Redirect to="/onboarding/viewOnlyWallet" />
  }

  return (
    <div className="wrap">
      <CorePage>
        <div className="page_content">
          <div className="section">
            <WalletAccountBalanceControl
              balance={combinedData.totalUserValue}
              initializationLoadingTimeExpired={
                initializationLoadingTimeExpired
              }
            />
          </div>
          <div className="section">
            <SharedPanelSwitcher
              setPanelNumber={setPanelNumber}
              panelNumber={panelNumber}
              panelNames={["Assets", "Activity"]}
            />
            <div className="panel">
              {panelNumber === 0 ? (
                <WalletAssetList
                  assetAmounts={combinedData.assets}
                  initializationLoadingTimeExpired={
                    initializationLoadingTimeExpired
                  }
                />
              ) : (
                <WalletActivityList />
              )}
            </div>
          </div>
        </div>
      </CorePage>
      <style jsx>
        {`
          .wrap {
            height: 100vh;
            width: 100vw;
            display: flex;
            flex-direction: column;
            align-items: center;
            justify-content: space-between;
          }
          .page_content {
            width: 100vw;
            display: flex;
            flex-direction: column;
            align-items: center;
            justify-content: space-between;
          }
          .section {
            display: flex;
            flex-direction: column;
            align-items: center;
            width: 100vw;
          }
          .panel {
            height: 284px;
            padding-top: 16px;
            box-sizing: border-box;
          }
          .panel::-webkit-scrollbar {
            display: none;
          }
        `}
      </style>
    </div>
  )
}<|MERGE_RESOLUTION|>--- conflicted
+++ resolved
@@ -1,10 +1,6 @@
 import React, { ReactElement, useState } from "react"
 import { Redirect } from "react-router-dom"
 import { selectAccountAndTimestampedActivities } from "@tallyho/tally-background/redux-slices/accounts"
-<<<<<<< HEAD
-import { initializationLoadingTimeHitLimit } from "@tallyho/tally-background/redux-slices/ui"
-=======
->>>>>>> db1749d2
 import { useBackgroundSelector, useBackgroundDispatch } from "../hooks"
 import CorePage from "../components/Core/CorePage"
 import SharedPanelSwitcher from "../components/Shared/SharedPanelSwitcher"
@@ -15,11 +11,6 @@
 export default function Wallet(): ReactElement {
   const [panelNumber, setPanelNumber] = useState(0)
 
-<<<<<<< HEAD
-  const dispatch = useBackgroundDispatch()
-
-=======
->>>>>>> db1749d2
   //  accountLoading, hasWalletErrorCode
   const { combinedData, accountData, activity } = useBackgroundSelector(
     selectAccountAndTimestampedActivities
