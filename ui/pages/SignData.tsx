--- conflicted
+++ resolved
@@ -59,10 +59,10 @@
   }
 
   const getTitle = () => {
-    if (typedDataRequest.typedData.primaryType === "PermitAndTransferFrom") {
+    if (typedDataRequest?.typedData.primaryType === "PermitAndTransferFrom") {
       return "Authorize Deposit"
     }
-    return `Sign ${typedDataRequest.typedData.primaryType ?? "Message"}`
+    return `Sign ${typedDataRequest?.typedData.primaryType ?? "Message"}`
   }
 
   return (
@@ -71,11 +71,7 @@
       confirmButtonLabel="Confirm"
       handleConfirm={handleConfirm}
       handleReject={handleReject}
-<<<<<<< HEAD
       title={getTitle()}
-=======
-      title={`Sign ${typedDataRequest?.typedData.primaryType ?? "Message"}`}
->>>>>>> 037dac81
       detailPanel={<SignDataDetailPanel />}
       reviewPanel={<SignDataDetailPanel />}
       isTransactionSigning={isTransactionSigning}
