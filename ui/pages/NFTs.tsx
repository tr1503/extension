--- conflicted
+++ resolved
@@ -1,39 +1,57 @@
-<<<<<<< HEAD
 import React, { ReactElement, useState } from "react"
 import { useTranslation } from "react-i18next"
 import classNames from "classnames"
-import AchievementsOverview from "../components/NFTs/AchievementsOverview"
-import NFTsOverview from "../components/NFTs/NFTsOverview"
-import SharedBanner from "../components/Shared/SharedBanner"
-import SharedPanelSwitcher from "../components/Shared/SharedPanelSwitcher"
-=======
 import {
   selectMainCurrencySign,
   selectMainCurrencySymbol,
 } from "@tallyho/tally-background/redux-slices/selectors"
 import { formatCurrencyAmount } from "@tallyho/tally-background/redux-slices/utils/asset-utils"
-import React, { ReactElement } from "react"
->>>>>>> 4158df4a
+import AchievementsOverview from "../components/NFTs/AchievementsOverview"
+import NFTsOverview from "../components/NFTs/NFTsOverview"
+import SharedBanner from "../components/Shared/SharedBanner"
+import SharedPanelSwitcher from "../components/Shared/SharedPanelSwitcher"
 import NFTsExploreBanner from "../components/NFTS_update/NFTsExploreBanner"
 import NFTsHeader from "../components/NFTS_update/NFTsHeader"
 import { useBackgroundSelector } from "../hooks"
 
-<<<<<<< HEAD
 const PANEL_NAMES = ["NFTs", "Badges"]
+
+// TODO: Remove these stubs
+const stubSelectNFTCount = () => 16
+const stubSelectCollectionCount = () => 2
+const stubSelectBadgeCount = () => 5
 
 export default function NFTs(): ReactElement {
   const { t } = useTranslation("translation", {
     keyPrefix: "nfts",
   })
-  const hasNFTs = useBackgroundSelector(() => false)
+  const nftCounts = useBackgroundSelector(stubSelectNFTCount)
+  const collectionCount = useBackgroundSelector(stubSelectCollectionCount)
+  const badgeCount = useBackgroundSelector(stubSelectBadgeCount)
+
+  const mainCurrencySign = useBackgroundSelector(selectMainCurrencySign)
+  const mainCurrencySymbol = useBackgroundSelector(selectMainCurrencySymbol)
+  const NFTsLoading = useBackgroundSelector(() => false)
+
+  // TODO: Remove these stubs
+  const someAmount = formatCurrencyAmount(mainCurrencySymbol, 240_241, 0)
+  const someAmountInETH = "21.366 ETH"
   const [panelNumber, setPanelNumber] = useState(0)
 
   return (
     <div className="page_content">
-      <NFTsHeader hasNFTs={hasNFTs} />
+      <NFTsHeader
+        nfts={nftCounts}
+        collections={collectionCount}
+        badges={badgeCount}
+        totalInCurrency={someAmount}
+        totalInETH={someAmountInETH}
+        mainCurrencySign={mainCurrencySign}
+        loading={NFTsLoading}
+      />
       <div
         className={classNames("panel_switcher_wrap", {
-          margin: !hasNFTs,
+          margin: !(nftCounts > 0),
         })}
       >
         <SharedPanelSwitcher
@@ -43,7 +61,7 @@
         />
       </div>
       {panelNumber === 0 &&
-        (hasNFTs ? (
+        (nftCounts > 0 ? (
           <>
             <SharedBanner
               icon="notif-announcement"
@@ -60,47 +78,11 @@
           <NFTsExploreBanner type="nfts" />
         ))}
       {panelNumber === 1 &&
-        (hasNFTs ? (
+        (nftCounts > 0 ? (
           <AchievementsOverview />
         ) : (
           <NFTsExploreBanner type="badge" />
         ))}
-=======
-// TODO: Remove these stubs
-const stubSelectNFTCount = () => 16
-const stubSelectCollectionCount = () => 2
-const stubSelectBadgeCount = () => 5
-
-export default function NFTs(): ReactElement {
-  const nftCounts = useBackgroundSelector(stubSelectNFTCount)
-  const collectionCount = useBackgroundSelector(stubSelectCollectionCount)
-  const badgeCount = useBackgroundSelector(stubSelectBadgeCount)
-
-  const mainCurrencySign = useBackgroundSelector(selectMainCurrencySign)
-  const mainCurrencySymbol = useBackgroundSelector(selectMainCurrencySymbol)
-  const NFTsLoading = useBackgroundSelector(() => false)
-
-  // TODO: Remove these stubs
-  const someAmount = formatCurrencyAmount(mainCurrencySymbol, 240_241, 0)
-  const someAmountInETH = "21.366 ETH"
-
-  return (
-    <div className="page_content">
-      <NFTsHeader
-        nfts={nftCounts}
-        collections={collectionCount}
-        badges={badgeCount}
-        totalInCurrency={someAmount}
-        totalInETH={someAmountInETH}
-        mainCurrencySign={mainCurrencySign}
-        loading={NFTsLoading}
-      />
-
-      {/* TODO: Move these to their respective tab */}
-      <NFTsExploreBanner type="nfts" />
-      <NFTsExploreBanner type="badge" />
-
->>>>>>> 4158df4a
       <style jsx>
         {`
           .page_content {
