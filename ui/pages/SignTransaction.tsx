import React, { ReactElement, useState } from "react"
<<<<<<< HEAD
import { useHistory, useLocation } from "react-router-dom"
=======
>>>>>>> 33b881fd
import SharedButton from "../components/Shared/SharedButton"
import SharedPanelSwitcher from "../components/Shared/SharedPanelSwitcher"
import SignTransactionSwapAssetBlock from "../components/SignTransaction/SignTransactionSwapAssetBlock"
import SignTransactionApproveSpendAssetBlock from "../components/SignTransaction/SignTransactionApproveSpendAssetBlock"
import SignTransactionSignBlock from "../components/SignTransaction/SignTransactionSignBlock"
import SignTransactionNetworkAccountInfoTopBar from "../components/SignTransaction/SignTransactionNetworkAccountInfoTopBar"

<<<<<<< HEAD
export default function SignTransaction(): ReactElement {
  const history = useHistory()
=======
interface Props {
  approveSpendOrSwap: "swap" | "spend"
}
>>>>>>> 33b881fd

  const location = useLocation()
  const { token, amount, speed, network, signType } = location.state
  const [panelNumber, setPanelNumber] = useState(0)

  const spendOrSwapContent = {
    swap: {
      title: "Swap assets",
      component: () => <SignTransactionSwapAssetBlock />,
      confirmButtonText: "Confirm",
    },
    spend: {
      title: "Approve asset spend",
      component: () => <SignTransactionApproveSpendAssetBlock />,
      confirmButtonText: "Approve",
    },
    sign: {
      title: "Sign Transaction",
      component: () => (
        <SignTransactionSignBlock token={token} amount={amount} />
      ),
      confirmButtonText: "Sign",
    },
  }

  return (
    <section>
      <SignTransactionNetworkAccountInfoTopBar />
      <h1 className="serif_header title">
        {spendOrSwapContent[signType].title}
      </h1>
      <div className="primary_info_card standard_width">
        {spendOrSwapContent[signType].component()}
      </div>
      <SharedPanelSwitcher
        setPanelNumber={setPanelNumber}
        panelNumber={panelNumber}
        panelNames={["Details", "Advanced"]}
      />
      {panelNumber === 0 ? (
        <div className="detail_items_wrap standard_width_padded">
          <span className="detail_item">
            Network Fee/Speed
            <span className="detail_item_right">{"$24 / <1min"}</span>
          </span>
        </div>
      ) : null}
      <div className="footer_actions">
        <SharedButton
          iconSize="large"
          size="large"
          type="secondary"
          onClick={() => history.goBack()}
        >
          Reject
        </SharedButton>
        <SharedButton type="primary" iconSize="large" size="large">
          {spendOrSwapContent[signType].confirmButtonText}
        </SharedButton>
      </div>
      <style jsx>
        {`
          section {
            width: 100%;
            height: 100%;
            display: flex;
            flex-direction: column;
            align-items: center;
            background-color: var(--green-95);
          }
          .title {
            color: var(--trophy-gold);
            font-size: 36px;
            font-weight: 500;
            line-height: 42px;
            text-align: center;
          }
          .primary_info_card {
            display: block;
            height: fit-content;
            border-radius: 16px;
            background-color: var(--hunter-green);
            margin: 16px 0px;
            display: flex;
            flex-direction: column;
            align-items: center;
          }
          .footer_actions {
            position: fixed;
            bottom: 0px;
            display: flex;
            width: 100%;
            padding: 0px 16px;
            box-sizing: border-box;
            align-items: center;
            height: 80px;
            justify-content: space-between;
            box-shadow: 0 0 5px rgba(0, 20, 19, 0.5);
            background-color: var(--green-95);
          }
          .detail_item {
            width: 100%;
            color: var(--green-40);
            font-size: 14px;
            line-height: 16px;
            display: flex;
            justify-content: space-between;
            align-items: center;
          }
          .detail_items_wrap {
            display: flex;
            margin-top: 21px;
          }
          .detail_item_right {
            color: var(--green-20);
            font-size: 16px;
          }
        `}
      </style>
    </section>
  )
}<|MERGE_RESOLUTION|>--- conflicted
+++ resolved
@@ -1,8 +1,5 @@
 import React, { ReactElement, useState } from "react"
-<<<<<<< HEAD
 import { useHistory, useLocation } from "react-router-dom"
-=======
->>>>>>> 33b881fd
 import SharedButton from "../components/Shared/SharedButton"
 import SharedPanelSwitcher from "../components/Shared/SharedPanelSwitcher"
 import SignTransactionSwapAssetBlock from "../components/SignTransaction/SignTransactionSwapAssetBlock"
@@ -10,15 +7,12 @@
 import SignTransactionSignBlock from "../components/SignTransaction/SignTransactionSignBlock"
 import SignTransactionNetworkAccountInfoTopBar from "../components/SignTransaction/SignTransactionNetworkAccountInfoTopBar"
 
-<<<<<<< HEAD
-export default function SignTransaction(): ReactElement {
-  const history = useHistory()
-=======
 interface Props {
   approveSpendOrSwap: "swap" | "spend"
 }
->>>>>>> 33b881fd
 
+export default function SignTransaction(props: Props): ReactElement {
+  const history = useHistory()
   const location = useLocation()
   const { token, amount, speed, network, signType } = location.state
   const [panelNumber, setPanelNumber] = useState(0)
