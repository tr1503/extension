{
  "name": "@tallyho/tally-ui",
  "version": "0.0.1",
  "description": "Tally, the community owned and operated Web3 wallet: UI package.",
  "main": "index.ts",
  "repository": "git@github.com:thesis/tally-extension.git",
  "author": "Matt Luongo <matt@thesis.co>",
  "license": "GPL-3.0",
  "keywords": [
    "ethereum",
    "bitcoin",
    "cryptocurrency",
    "wallet",
    "web3",
    "dapp"
  ],
  "scripts": {
    "build": "webpack --mode=production",
    "lint": "run-p lint:*",
    "lint-fix": "run-p 'lint:* -- --fix'",
    "lint:js": "eslint .",
    "test": "run-p lint:* build",
    "watch": "webpack --mode=development --watch"
  },
  "dependencies": {
    "@reduxjs/toolkit": "^1.6.0",
    "@tallyho/tally-api": "0.0.1",
    "classnames": "^2.3.1",
    "prop-types": "^15.7.2",
    "react": "^17.0.2",
    "react-chrome-extension-router": "^1.2.0",
    "react-dom": "^17.0.2",
<<<<<<< HEAD
    "react-redux": "^7.2.4",
    "redux": "^4.1.0"
=======
    "react-redux": "^7.2.4"
  },
  "devDependencies": {
    "@types/react-dom": "^17.0.9"
>>>>>>> df4ccf44
  }
}<|MERGE_RESOLUTION|>--- conflicted
+++ resolved
@@ -30,14 +30,10 @@
     "react": "^17.0.2",
     "react-chrome-extension-router": "^1.2.0",
     "react-dom": "^17.0.2",
-<<<<<<< HEAD
     "react-redux": "^7.2.4",
     "redux": "^4.1.0"
-=======
-    "react-redux": "^7.2.4"
   },
   "devDependencies": {
     "@types/react-dom": "^17.0.9"
->>>>>>> df4ccf44
   }
 }