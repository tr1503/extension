import React, { ReactElement } from "react"
import classNames from "classnames"
import { Link } from "react-router-dom"

interface Props {
  name: string
  isActive?: boolean
}

export default function TabBarIcon(props: Props): ReactElement {
  const { name, isActive } = props

  return (
    <>
      <Link to={`/${name}`}>
<<<<<<< HEAD
        <div className={`icon${isActive ? " active" : ""}`} />
=======
        <div className={classNames("icon", { active: isActive })} />
>>>>>>> 506588cc
      </Link>
      <style jsx>
        {`
          .icon {
            mask-image: url("./images/${name}.svg");
            mask-size: 24px 24px;
            width: 24px;
            height: 24px;
            cursor: pointer;
            background-color: var(--green-60);
          }
          .icon:not(.active):hover {
            background-color: var(--green-20);
          }
          .active {
            background-color: var(--trophy-gold);
          }
        `}
      </style>
    </>
  )
}

TabBarIcon.defaultProps = {
  isActive: false,
}<|MERGE_RESOLUTION|>--- conflicted
+++ resolved
@@ -13,11 +13,7 @@
   return (
     <>
       <Link to={`/${name}`}>
-<<<<<<< HEAD
-        <div className={`icon${isActive ? " active" : ""}`} />
-=======
         <div className={classNames("icon", { active: isActive })} />
->>>>>>> 506588cc
       </Link>
       <style jsx>
         {`
