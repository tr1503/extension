--- conflicted
+++ resolved
@@ -275,15 +275,8 @@
             border-radius: 4px;
           }
           .option.active {
-<<<<<<< HEAD
-            border: 1px solid #22c480;
             box-shadow: var(--shadow);
-=======
             border: 1px solid var(--success);
-            box-shadow: 0px 16px 16px rgba(0, 20, 19, 0.14),
-              0px 6px 8px rgba(0, 20, 19, 0.24),
-              0px 2px 4px rgba(0, 20, 19, 0.34);
->>>>>>> 33ca4ae2
           }
           .option.active .name {
             color: var(--success);
