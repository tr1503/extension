<<<<<<< HEAD
import { Referrer } from "@tallyho/tally-background/redux-slices/claim"
=======
import { setReferrer } from "@tallyho/tally-background/redux-slices/claim"
>>>>>>> edbae081
import { selectMainCurrencySymbol } from "@tallyho/tally-background/redux-slices/selectors"
import { formatCurrencyAmount } from "@tallyho/tally-background/redux-slices/utils/asset-utils"
import React, { ReactElement } from "react"
import { useBackgroundDispatch, useBackgroundSelector } from "../../hooks"
import ClaimAmountBanner from "./ClaimAmountBanner"
import ClaimDelegateChoiceProfile from "./ClaimDelegateChoiceProfile"

export default function ClaimReferralByUser({
  claimAmount,
}: {
  claimAmount: number
}): ReactElement {
  const dispatch = useBackgroundDispatch()
  const mainCurrency = useBackgroundSelector(selectMainCurrencySymbol)
  const amountWithBonus = formatCurrencyAmount(
    mainCurrency,
    claimAmount * 0.05,
    2
  )
<<<<<<< HEAD
  const referrer: Referrer | null = useBackgroundSelector(
    (state) => state.claim.referrer
  )
=======
  const referrer = useBackgroundSelector((state) => state.claim.referrer)
  const discardReferrer = () => dispatch(setReferrer(null))
>>>>>>> edbae081

  if (referrer === null) {
    return <></>
  }
  return (
    <div className="wrap standard_width">
      <ClaimAmountBanner amount={claimAmount} showLabel />
      <div className="title">
        Get a bonus of
        <div className="highlight">{amountWithBonus}</div> DOGGO!
      </div>
      <div className="description">
        {`You were referred by somebody, and to reward that you each get ${amountWithBonus} DOGGO`}
      </div>
<<<<<<< HEAD
      <ClaimDelegateChoiceProfile
        name={referrer.ensName ?? referrer.address ?? ""}
      />
=======
      <ClaimDelegateChoiceProfile name={referrer} discard={discardReferrer} />
>>>>>>> edbae081
      <style jsx>
        {`
          .wrap {
            display: flex;
            flex-flow: column;
            flex-grow: 1;
          }
          .title {
            height: 32px;
            color: #fff;
            font-size: 22px;
            font-weight: 500;
            line-height: 32px;
            display: flex;
            align-items: center;
            margin-top: 25px;
            margin-bottom: 11px;
          }
          .description {
            font-size: 16px;
            line-height: 24px;
            color: var(--green-40);
            margin-bottom: 15px;
          }
          .highlight {
            color: var(--success);
            font-size: 36px;
            font-weight: 500;
            line-height: 42px;
            font-family: Quincy CF;
            margin: 0px 8px;
          }
        `}
      </style>
    </div>
  )
}<|MERGE_RESOLUTION|>--- conflicted
+++ resolved
@@ -1,8 +1,7 @@
-<<<<<<< HEAD
-import { Referrer } from "@tallyho/tally-background/redux-slices/claim"
-=======
-import { setReferrer } from "@tallyho/tally-background/redux-slices/claim"
->>>>>>> edbae081
+import {
+  Referrer,
+  setReferrer,
+} from "@tallyho/tally-background/redux-slices/claim"
 import { selectMainCurrencySymbol } from "@tallyho/tally-background/redux-slices/selectors"
 import { formatCurrencyAmount } from "@tallyho/tally-background/redux-slices/utils/asset-utils"
 import React, { ReactElement } from "react"
@@ -22,14 +21,10 @@
     claimAmount * 0.05,
     2
   )
-<<<<<<< HEAD
   const referrer: Referrer | null = useBackgroundSelector(
     (state) => state.claim.referrer
   )
-=======
-  const referrer = useBackgroundSelector((state) => state.claim.referrer)
   const discardReferrer = () => dispatch(setReferrer(null))
->>>>>>> edbae081
 
   if (referrer === null) {
     return <></>
@@ -44,13 +39,10 @@
       <div className="description">
         {`You were referred by somebody, and to reward that you each get ${amountWithBonus} DOGGO`}
       </div>
-<<<<<<< HEAD
       <ClaimDelegateChoiceProfile
         name={referrer.ensName ?? referrer.address ?? ""}
+        discard={discardReferrer}
       />
-=======
-      <ClaimDelegateChoiceProfile name={referrer} discard={discardReferrer} />
->>>>>>> edbae081
       <style jsx>
         {`
           .wrap {
