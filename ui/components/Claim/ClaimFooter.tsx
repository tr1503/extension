--- conflicted
+++ resolved
@@ -16,11 +16,7 @@
   useEffect,
   useMemo,
 } from "react"
-<<<<<<< HEAD
-import { Redirect, useHistory } from "react-router-dom"
-=======
 import { useHistory } from "react-router-dom"
->>>>>>> 3aadbdce
 import { useBackgroundDispatch, useBackgroundSelector } from "../../hooks"
 import SharedButton from "../Shared/SharedButton"
 import SharedProgressIndicator from "../Shared/SharedProgressIndicator"
@@ -80,26 +76,16 @@
     }
   }, [buttonText, step, advanceStep, dispatch, history])
 
-<<<<<<< HEAD
-=======
   useEffect(() => {
     if (claimed[currentAccount.address]) {
       showSuccess()
     }
   }, [claimed, showSuccess, currentAccount])
 
->>>>>>> 3aadbdce
   const handleProgressStepClick = (s: number) => {
     setStep(s)
     dispatch(setClaimStep(s))
   }
-<<<<<<< HEAD
-
-  if (claimed[currentAccount.address]) {
-    showSuccess()
-  }
-=======
->>>>>>> 3aadbdce
 
   return (
     <footer>
@@ -110,16 +96,12 @@
           numberOfSteps={buttonText.length}
         />
       </div>
-<<<<<<< HEAD
       <SharedButton
         type="primary"
         size="medium"
         onClick={handleClick}
         isDisabled={isCurrentlyClaiming}
       >
-=======
-      <SharedButton type="primary" size="medium" onClick={handleClick}>
->>>>>>> 3aadbdce
         {buttonText[step - 1]}
       </SharedButton>
       <style jsx>
