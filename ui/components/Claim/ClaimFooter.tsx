--- conflicted
+++ resolved
@@ -42,13 +42,8 @@
   }, [isDelegationSigned, selectedDelegate.address])
 
   const buttonText = useMemo(
-<<<<<<< HEAD
-    () => ["Get started", "Continue", "Continue", lastStepButtonText],
+    () => ["Get started", "Continue", "I'm In", "Continue", lastStepButtonText],
     [lastStepButtonText]
-=======
-    () => ["Get started", "Continue", "I'm In", "Continue", "Claim"],
-    []
->>>>>>> f4276a17
   )
 
   if (isCurrentlyClaiming) {
