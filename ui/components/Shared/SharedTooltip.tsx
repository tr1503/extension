import classNames from "classnames"
import React, { CSSProperties, ReactElement, useEffect, useState } from "react"

type VerticalPosition = "top" | "bottom"
type HorizontalPosition = "left" | "center" | "right"

interface Props {
  verticalPosition?: VerticalPosition
  horizontalPosition?: HorizontalPosition
  horizontalShift?: number
  verticalShift?: number
  width?: number
  height?: number
  type?: "default" | "dark"
  isOpen?: boolean
  disabled?: boolean
  children: React.ReactNode
<<<<<<< HEAD
  customStyles?: CSSProperties & Record<string, string>
  style?: CSSProperties
=======
  style?: CSSProperties & Record<string, unknown>
>>>>>>> 1e89e02a
  // TODO: find a better way to tell the IconComponent that the tooltip it open
  IconComponent?: ({
    isShowingTooltip,
  }: {
    isShowingTooltip: boolean
  }) => ReactElement
}

function getHorizontalPosition(
  horizontal: HorizontalPosition,
  width: number,
  horizontalShift: number,
) {
  switch (horizontal) {
    case "center":
      return `right: -${width / 2 + 4 - horizontalShift}px;`
    case "right":
      return `right: -${width + 8 - horizontalShift}px;`
    case "left":
      return `left: -${width + 8 - horizontalShift}px;`
    default:
      return ""
  }
}

function getVerticalPosition(
  vertical: VerticalPosition,
  height: number,
  verticalShift: number,
) {
  switch (vertical) {
    case "bottom":
      return `top: ${height - verticalShift}px; margin-top: 5px;`
    case "top":
      return `bottom: ${height - verticalShift}px; margin-bottom: 5px;`
    default:
      return ""
  }
}

export default function SharedTooltip(props: Props): ReactElement {
  const {
    children,
    verticalPosition = "bottom",
    horizontalPosition = "center",
    horizontalShift = 0,
    verticalShift = 0,
    width,
    height = 20,
    type = "default",
    isOpen = false,
    disabled = false,
    IconComponent,
<<<<<<< HEAD
    customStyles = {},
=======
>>>>>>> 1e89e02a
    style,
  } = props
  const [isShowingTooltip, setIsShowingTooltip] = useState(isOpen)

  useEffect(() => {
    setIsShowingTooltip(isOpen)
  }, [isOpen])

  return (
    <div
      data-testid="tooltip_wrap"
      className="tooltip_wrap"
      onMouseEnter={() => {
        setIsShowingTooltip(true)
      }}
      onMouseLeave={() => {
        setIsShowingTooltip(false)
      }}
<<<<<<< HEAD
      style={{ ...style, ...customStyles }}
=======
      style={style}
>>>>>>> 1e89e02a
    >
      {IconComponent ? (
        <IconComponent isShowingTooltip={isShowingTooltip} />
      ) : (
        <div className="info_icon" />
      )}
      {!disabled && isShowingTooltip ? (
        <div
          className={classNames("tooltip", {
            dark: type === "dark",
          })}
        >
          {children}
        </div>
      ) : null}
      <style jsx>
        {`
          .tooltip_wrap {
            width: fit-content;
            display: block;
            position: relative;
            padding: 5px 0;
            margin: -5px 0 -5px 8px;
          }
          .info_icon {
            mask-image: url("./images/icons/m/info.svg");
            mask-size: cover;
            background-color: var(--tooltip-icon-color, var(--green-40));
            width: 16px;
            height: 16px;
            display: block;
          }
          .tooltip {
            width: ${width !== undefined ? `${width}px` : "auto"};
            position: absolute;
            box-shadow:
              0 2px 4px rgba(0, 20, 19, 0.24),
              0 6px 8px rgba(0, 20, 19, 0.14),
              0 16px 16px rgba(0, 20, 19, 0.04);
            background-color: var(--green-20);
            color: var(--green-95);
            font-size: 14px;
            font-weight: 500;
            line-height: 20px;
            border-radius: 3px;
            padding: 12px;
            z-index: 20;
            ${getVerticalPosition(verticalPosition, height, verticalShift)}
            ${width !== undefined
              ? getHorizontalPosition(
                  horizontalPosition,
                  width,
                  horizontalShift,
                )
              : ""}
          }
          .dark {
            background: var(--green-120);
            color: var(--green-20);
            border-radius: 4px;
            font-size: 14px;
            font-weight: 500;
            letter-spacing: 0.03em;
            line-height: 16px;
            text-align: center;
            padding: 8px;
          }
        `}
      </style>
    </div>
  )
}<|MERGE_RESOLUTION|>--- conflicted
+++ resolved
@@ -15,12 +15,7 @@
   isOpen?: boolean
   disabled?: boolean
   children: React.ReactNode
-<<<<<<< HEAD
-  customStyles?: CSSProperties & Record<string, string>
-  style?: CSSProperties
-=======
   style?: CSSProperties & Record<string, unknown>
->>>>>>> 1e89e02a
   // TODO: find a better way to tell the IconComponent that the tooltip it open
   IconComponent?: ({
     isShowingTooltip,
@@ -74,10 +69,6 @@
     isOpen = false,
     disabled = false,
     IconComponent,
-<<<<<<< HEAD
-    customStyles = {},
-=======
->>>>>>> 1e89e02a
     style,
   } = props
   const [isShowingTooltip, setIsShowingTooltip] = useState(isOpen)
@@ -96,11 +87,7 @@
       onMouseLeave={() => {
         setIsShowingTooltip(false)
       }}
-<<<<<<< HEAD
-      style={{ ...style, ...customStyles }}
-=======
       style={style}
->>>>>>> 1e89e02a
     >
       {IconComponent ? (
         <IconComponent isShowingTooltip={isShowingTooltip} />
