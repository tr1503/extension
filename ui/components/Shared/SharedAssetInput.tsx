--- conflicted
+++ resolved
@@ -127,12 +127,11 @@
 interface SharedAssetInputProps {
   isTypeDestination: boolean
   assets: Asset[]
-  onAssetSelected?: (token: Asset) => void
-  onInputChanged?: (value: string) => void
   label: string
   defaultToken: Asset
   amount: string
   isTokenOptionsLocked: boolean
+  onAssetSelected: (token: Asset) => void
   onAmountChange: (value: number) => void
   onSendToAddressChange: (value: string) => void
 }
@@ -148,12 +147,8 @@
     amount,
     isTokenOptionsLocked,
     onAssetSelected,
-<<<<<<< HEAD
-    onInputChanged,
-=======
     onAmountChange,
     onSendToAddressChange,
->>>>>>> bb241639
   } = props
 
   const [openAssetMenu, setOpenAssetMenu] = useState(false)
@@ -173,14 +168,6 @@
     },
 
     [onAssetSelected]
-  )
-
-  const handleInputChanged = useCallback(
-    (event) => {
-      onInputChanged?.(event)
-    },
-
-    [onInputChanged]
   )
 
   return (
@@ -238,14 +225,10 @@
               className="input_amount"
               type="text"
               placeholder="0.0"
-<<<<<<< HEAD
               value={amount}
-              onInput={handleInputChanged}
-=======
               onChange={(event) => {
-                onAmountChange(parseInt(event.target.value, 10))
+                onAmountChange(event)
               }}
->>>>>>> bb241639
             />
           </>
         )}
@@ -314,14 +297,11 @@
   assets: [{ symbol: "ETH", name: "Example Asset" }],
   defaultToken: { symbol: "", name: "" },
   label: "",
-<<<<<<< HEAD
   amount: "0.0",
-=======
   onAssetSelected: () => {
     // do nothing by default
     // TODO replace this with support for undefined onClick
   },
   onAmountChange: () => {},
   onSendToAddressChange: () => {},
->>>>>>> bb241639
 }