--- conflicted
+++ resolved
@@ -119,17 +119,11 @@
 interface SharedAssetInputProps {
   isTypeDestination: boolean
   onAssetSelected?: () => void
-<<<<<<< HEAD
-  label?: string
-  defaultToken?: { name: string }
-  isTokenOptionsLocked?: boolean
-  onAmountChange?: (value: number) => void
-  onSendToAddressChange?: (value: string) => void
-=======
   label: string
   defaultToken: { name: string }
   isTokenOptionsLocked: boolean
->>>>>>> 33b881fd
+  onAmountChange?: (value: number) => void
+  onSendToAddressChange?: (value: string) => void
 }
 
 export default function SharedAssetInput(
@@ -283,13 +277,10 @@
   isTokenOptionsLocked: false,
   defaultToken: { name: "" },
   label: "",
-<<<<<<< HEAD
   onAssetSelected: () => {
     // do nothing by default
     // TODO replace this with support for undefined onClick
   },
   onAmountChange: () => {},
   onSendToAddressChange: () => {},
-=======
->>>>>>> 33b881fd
 }