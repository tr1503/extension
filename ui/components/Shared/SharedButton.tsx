import React, { ReactElement, useState, useEffect } from "react"
import classNames from "classnames"
import { Redirect } from "react-router-dom"
import { History } from "history"
import SharedLoadingSpinner from "./SharedLoadingSpinner"

interface Props {
  children: React.ReactNode
  id?: string
  type:
    | "primary"
    | "primaryGreen"
    | "secondary"
    | "tertiary"
    | "tertiaryWhite"
    | "tertiaryGray"
    | "deemphasizedWhite"
    | "warning"
    | "unstyled"
  size: "small" | "medium" | "large"
<<<<<<< HEAD
  iconSmall?:
    | "add"
    | "arrow-right"
    | "back"
    | "close"
    | "continue"
    | "copy"
    | "download"
    | "discord"
    | "dropdown"
    | "edit"
    | "garbage"
    | "lock"
    | "mark-read"
    | "new-tab"
    | "notif-announ"
    | "notif-attention"
    | "notif-correct"
    | "notif-wrong"
    | "notification"
    | "receive"
    | "send"
    | "settings"
    | "swap"
=======
  iconPosition?: "left" | "right"
  onClick?: (event: React.MouseEvent<HTMLButtonElement>) => void
  isDisabled?: boolean
  linkTo?: History.LocationDescriptor<unknown>
  showLoadingOnClick: boolean
  isLoading: boolean
  isFormSubmit: boolean
}

interface PropsWithMediumIcon extends Props {
>>>>>>> bb505085
  iconMedium?:
    | "connected"
    | "continue"
    | "copy"
    | "dark"
    | "dashboard"
    | "developer"
    | "disconnect"
    | "earn"
    | "export"
    | "eye-off"
    | "eye-on"
    | "feedback"
    | "gift"
    | "import"
    | "info"
    | "light"
    | "list"
    | "lock"
    | "menu"
    | "new-tab"
    | "notif-accouncement"
    | "notif-attention"
    | "notif-correct"
    | "notif-wrong"
    | "search"
    | "swap"
    | "switch"
    | "wallet"
    | "discord"
  iconSmall?: never
}

interface PropsWithSmallIcon extends Props {
  iconSmall?:
    | "add"
    | "arrow-right"
    | "back"
    | "close"
    | "continue"
    | "copy"
    | "dropdown"
    | "edit"
    | "garbage"
    | "lock"
    | "mark-read"
    | "new-tab"
    | "notif-announ"
    | "notif-attention"
    | "notif-correct"
    | "notif-wrong"
    | "notification"
    | "receive"
    | "send"
    | "settings"
    | "swap"
  iconMedium?: never
}

export default function SharedButton(
  props:
    | (Props & {
        iconMedium?: never
        iconSmall?: never
      })
    | PropsWithMediumIcon
    | PropsWithSmallIcon
): ReactElement {
  const {
    id,
    children,
    type,
    size,
    onClick,
    isDisabled,
    iconSmall,
    iconMedium,
    iconPosition,
    linkTo,
    showLoadingOnClick,
    isLoading,
    isFormSubmit,
  } = props

  const [navigateTo, setNavigateTo] =
    React.useState<History.LocationDescriptor<unknown> | null>(null)
  const [isClicked, setIsClicked] = useState(false)

  // If the prop deciding if the loader should be displayed or not
  // changes, assume resetting the loading state condition.
  useEffect(() => {
    setIsClicked(false)
  }, [showLoadingOnClick])

  if (navigateTo && navigateTo === linkTo) {
    return <Redirect push to={linkTo} />
  }

  async function handleClick(
    e: React.MouseEvent<HTMLButtonElement, MouseEvent>
  ) {
    setIsClicked(true)
    onClick?.(e)
    if (linkTo) {
      setNavigateTo(linkTo)
    }
  }

  const isShowingLoadingSpinner = isLoading || (isClicked && showLoadingOnClick)

  return (
    <button
      id={id}
      type={isFormSubmit ? "submit" : "button"}
      className={classNames(
        type !== "unstyled" && "button",
        { large: size === "large" },
        { small: size === "small" },
        { secondary: type === "secondary" },
        { primaryGreen: type === "primaryGreen" },
        { disabled: isDisabled },
        { tertiary: type === "tertiary" },
        { "tertiary white": type === "tertiaryWhite" },
        { "tertiary gray": type === "tertiaryGray" },
        { deemphasized_white: type === "deemphasizedWhite" },
        { warning: type === "warning" }
      )}
      onClick={handleClick}
    >
      {isShowingLoadingSpinner && (
        <div className="spinner_wrap">
          <SharedLoadingSpinner />
        </div>
      )}
      <div
        className={classNames("button_content", {
          hide_me: isShowingLoadingSpinner,
          icon_left: iconPosition === "left",
        })}
      >
        {children}
        {iconMedium || iconSmall ? (
          <span
            className={classNames(
              { icon_button: true },
              { icon_medium: iconMedium }
            )}
          />
        ) : null}
      </div>

      <style jsx>
        {`
          .button {
            height: 40px;
            border-radius: 4px;
            background-color: var(--trophy-gold);
            display: flex;
            align-items: center;
            justify-content: space-between;
            color: #ffffff;
            font-size: 16px;
            font-weight: 600;
            letter-spacing: 0.48px;
            line-height: 24px;
            text-align: center;
            padding: 0 17px;
          }
          .button:hover {
            background-color: var(--gold-80);
            color: var(--green-95);
          }
          .button:hover .icon_button {
            background-color: var(--green-95);
          }
          .button:active {
            background-color: var(--trophy-gold);
            color: var(--green-120);
          }
          .button:active .icon_button {
            background-color: var(--green-120);
          }
          .button_content {
            display: flex;
            align-items: center;
          }
          .icon_button {
            mask-image: url("./images/icons/s/${iconSmall}.svg");
            mask-size: cover;
            width: 16px;
            height: 16px;
            margin-left: 9px;
            background-color: #ffffff;
            display: inline-block;
            margin-top: -1px;
          }
          .large {
            height: 48px;
            border-radius: 8px;
            padding: 0 24px;
          }
          .icon_secondary_medium {
            width: 16px;
            height: 16px;
            margin-left: 4px;
          }
          .icon_medium {
            mask-image: url("./images/icons/m/${iconMedium}.svg");
            mask-size: cover;
            width: 24px;
            height: 24px;
            margin-left: 10px;
          }
          .secondary {
            background: unset;
            border: 2px solid var(--trophy-gold);
            color: var(--trophy-gold);
            box-sizing: border-box;
          }
          .secondary .icon_button {
            background-color: var(--trophy-gold);
          }
          .secondary:hover {
            border-color: var(--gold-80);
          }
          .secondary:active {
            border-color: var(--trophy-gold);
          }
          .primaryGreen {
            color: var(--hunter-green);
            background-color: var(--trophy-gold);
          }
          .disabled {
            background-color: var(--green-60);
            color: var(--green-80);
            pointer-events: none;
          }
          .disabled .icon_button {
            background-color: var(--green-80);
          }
          .disabled:hover {
            background-color: var(--green-60);
            color: var(--green-80);
          }
          .disabled:hover .icon_button {
            background-color: var(--green-80);
          }
          .disabled:active {
            background-color: var(--green-60);
            color: var(--green-80);
          }
          .disabled:active .icon_button {
            background-color: var(--green-80);
          }
          .tertiary {
            color: var(--trophy-gold);
            background: unset;
            border: unset;
            padding: unset;
            font-size: 18px;
          }
          .tertiary .icon_button {
            background-color: var(--trophy-gold);
          }
          .tertiary:hover {
            background-color: unset;
            color: var(--gold-40);
          }
          .tertiary:hover .icon_button {
            background-color: var(--gold-40);
          }
          .tertiary:active {
            background-color: unset;
            color: var(--gold-80);
          }
          .tertiary:active .icon_button {
            background-color: var(--gold-80);
          }
          .white {
            color: #ffffff;
            font-weight: 500;
          }
          .white .icon_button {
            background-color: #ffffff;
          }
          .gray {
            color: var(--green-60);
          }
          .gray .icon_button {
            background-color: var(--green-60);
          }
          .gray:hover {
            color: var(--green-40);
          }
          .gray:hover .icon_button {
            background-color: var(--green-40);
          }
          .tertiary.disabled {
            color: var(--green-60);
          }
          .tertiary.disabled .icon_button {
            background-color: var(--green-60);
          }
          .deemphasized_white {
            color: #fff;
            background-color: var(--green-95);
          }
          .deemphasized_white .icon_button {
            background-color: #fff;
          }
          .deemphasized_white:hover {
            background-color: var(--green-60);
            color: #fff;
          }
          .deemphasized_white:hover .icon_button {
            background-color: #fff;
          }
          .small {
            padding: 0 12px;
            height: 32px;
            font-size: 16px;
          }

          .warning {
            background-color: var(--attention);
          }
          .warning {
            color: var(--hunter-green);
          }
          .warning .icon_button {
            background-color: var(--hunter-green);
          }
          .icon_left {
            flex-direction: row-reverse;
          }
          .icon_left .icon_button {
            margin-left: 0px;
            margin-right: 9px;
          }
          .hide_me {
            opacity: 0;
            position: absolute;
          }
          .unstyled {
            unset: all;
          }
        `}
      </style>
    </button>
  )
}

SharedButton.defaultProps = {
  isDisabled: false,
  iconPosition: "right",
  linkTo: null,
  showLoadingOnClick: false,
  isLoading: false,
  isFormSubmit: false,
}<|MERGE_RESOLUTION|>--- conflicted
+++ resolved
@@ -18,32 +18,6 @@
     | "warning"
     | "unstyled"
   size: "small" | "medium" | "large"
-<<<<<<< HEAD
-  iconSmall?:
-    | "add"
-    | "arrow-right"
-    | "back"
-    | "close"
-    | "continue"
-    | "copy"
-    | "download"
-    | "discord"
-    | "dropdown"
-    | "edit"
-    | "garbage"
-    | "lock"
-    | "mark-read"
-    | "new-tab"
-    | "notif-announ"
-    | "notif-attention"
-    | "notif-correct"
-    | "notif-wrong"
-    | "notification"
-    | "receive"
-    | "send"
-    | "settings"
-    | "swap"
-=======
   iconPosition?: "left" | "right"
   onClick?: (event: React.MouseEvent<HTMLButtonElement>) => void
   isDisabled?: boolean
@@ -54,7 +28,6 @@
 }
 
 interface PropsWithMediumIcon extends Props {
->>>>>>> bb505085
   iconMedium?:
     | "connected"
     | "continue"
@@ -96,6 +69,8 @@
     | "close"
     | "continue"
     | "copy"
+    | "discord"
+    | "download"
     | "dropdown"
     | "edit"
     | "garbage"
