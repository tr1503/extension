--- conflicted
+++ resolved
@@ -173,11 +173,7 @@
         })}
       >
         {children}
-<<<<<<< HEAD
-        {icon || type === "twitter" ? (
-=======
-        {iconMedium || iconSmall ? (
->>>>>>> c52043c7
+        {iconMedium || iconSmall || type === "twitter" ? (
           <span
             className={classNames(
               { icon_button: true },
