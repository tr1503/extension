--- conflicted
+++ resolved
@@ -1,11 +1,6 @@
 import React, { ReactElement, CSSProperties, useRef } from "react"
 import classNames from "classnames"
-<<<<<<< HEAD
-import React, { ReactElement, CSSProperties } from "react"
-import { useDelayContentChange } from "../../hooks"
-=======
 import { useDelayContentChange, useOnClickOutside } from "../../hooks"
->>>>>>> 04d7a4f6
 
 export type SharedSlideUpMenuSize =
   | "auto"
