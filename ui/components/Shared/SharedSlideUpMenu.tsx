--- conflicted
+++ resolved
@@ -1,6 +1,6 @@
 import classNames from "classnames"
-<<<<<<< HEAD
 import React, { ReactElement, useState, useEffect, CSSProperties } from "react"
+import { useDelayContentChange } from "../../hooks"
 
 export type SharedSlideUpMenuSize =
   | "auto"
@@ -8,12 +8,8 @@
   | "medium"
   | "large"
   | "custom"
-=======
-import React, { ReactElement, useState, useEffect } from "react"
-import { useDelayContentChange } from "../../hooks"
 
 const SLIDE_TRANSITION_MS = 445
->>>>>>> b6e4f5d4
 
 interface Props {
   isOpen: boolean
@@ -34,7 +30,6 @@
 }
 
 export default function SharedSlideUpMenu(props: Props): ReactElement {
-<<<<<<< HEAD
   const {
     isOpen,
     close,
@@ -44,23 +39,18 @@
     showOverlay,
     alwaysRenderChildren,
   } = props
-  const [forceHide, setForceHide] = useState(true)
-=======
-  const { isOpen, close, size, children, customSize } = props
->>>>>>> b6e4f5d4
 
   // Continue showing children during the close transition.
   const visibleChildren = isOpen ? children : <></>
   const displayChildren = useDelayContentChange(
     visibleChildren,
-    !isOpen,
+    !isOpen && !alwaysRenderChildren,
     SLIDE_TRANSITION_MS
   )
 
   const menuHeight = menuHeights[size] ?? customSize ?? menuHeights.medium
 
   return (
-<<<<<<< HEAD
     <>
       {showOverlay && (
         <div className={classNames("overlay", { closed: !isOpen })} />
@@ -69,7 +59,6 @@
         className={classNames("slide_up_menu", {
           large: size === "large",
           closed: !isOpen,
-          force_hide: forceHide,
         })}
         style={{ "--menu-height": menuHeight } as CSSProperties}
       >
@@ -79,23 +68,8 @@
           onClick={close}
           aria-label="Close menu"
         />
-        {isOpen || alwaysRenderChildren ? children : <></>}
+        {displayChildren}
       </div>
-=======
-    <div
-      className={classNames("slide_up_menu", {
-        large: size === "large",
-        closed: !isOpen,
-      })}
-    >
-      <button
-        type="button"
-        className="icon_close"
-        onClick={close}
-        aria-label="Close menu"
-      />
-      {displayChildren}
->>>>>>> b6e4f5d4
       <style jsx>
         {`
           .slide_up_menu {
@@ -153,19 +127,12 @@
           .large {
             background-color: var(--hunter-green);
           }
-<<<<<<< HEAD
           .slide_up_menu.closed {
             transform: translateY(100%);
-          }
-          .force_hide {
-=======
-          .closed {
-            transform: translateY(${menuHeight});
             transition: transform cubic-bezier(0.19, 1, 0.22, 1)
                 ${SLIDE_TRANSITION_MS}ms,
               // Drop opacity all at once at the end.
               opacity 0ms ${SLIDE_TRANSITION_MS}ms;
->>>>>>> b6e4f5d4
             opacity: 0;
             pointer-events: none;
           }
