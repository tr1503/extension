--- conflicted
+++ resolved
@@ -5,16 +5,11 @@
 import { AccountSigner } from "@tallyho/tally-background/services/signing"
 import { useEffect } from "react"
 import { useHistory } from "react-router-dom"
-<<<<<<< HEAD
-import { useBackgroundDispatch, useBackgroundSelector } from "./redux-hooks"
-import { isSignerWithSecrets } from "../utils/accounts"
-=======
-
+import { HexString } from "@tallyho/tally-background/types"
 import { assertUnreachable } from "@tallyho/tally-background/lib/utils/type-guards"
 import { DisplayDetails } from "@tallyho/tally-background/services/ledger"
-import { HexString } from "@tallyho/tally-background/types"
-import { useBackgroundSelector } from "./redux-hooks"
->>>>>>> e3cad978
+import { isSignerWithSecrets } from "../utils/accounts"
+import { useBackgroundDispatch, useBackgroundSelector } from "./redux-hooks"
 
 /**
  * Checks and returns whether the internal signers service is currently unlocked, redirecting
@@ -55,7 +50,6 @@
 
 // FIXME Remove after USE_UPDATED_SIGNING_UI = true
 export function useIsSignerLocked(signer: AccountSigner | null): boolean {
-<<<<<<< HEAD
   const needInternalSigner =
     isEnabled(FeatureFlags.USE_UPDATED_SIGNING_UI) || !signer
       ? false
@@ -80,12 +74,6 @@
     }
     lockWallet()
   }, [dispatch])
-=======
-  const needsKeyrings = isEnabled(FeatureFlags.USE_UPDATED_SIGNING_UI)
-    ? false
-    : signer?.type === "keyring"
-  const areKeyringsUnlocked = useAreKeyringsUnlocked(needsKeyrings)
-  return needsKeyrings && !areKeyringsUnlocked
 }
 
 export type SigningLedgerState =
@@ -137,5 +125,4 @@
         return assertUnreachable(device.status)
     }
   })
->>>>>>> e3cad978
 }