--- conflicted
+++ resolved
@@ -1,28 +1,15 @@
-<<<<<<< HEAD
-import { FeatureFlags, isEnabled } from "@tallyho/tally-background/features"
 import { lockInternalSigners } from "@tallyho/tally-background/redux-slices/internal-signer"
 import { selectInternalSignerStatus } from "@tallyho/tally-background/redux-slices/selectors"
 import { clearSnackbarMessage } from "@tallyho/tally-background/redux-slices/ui"
-import { AccountSigner } from "@tallyho/tally-background/services/signing"
-=======
-import { selectKeyringStatus } from "@tallyho/tally-background/redux-slices/selectors"
->>>>>>> 874e6847
 import { useEffect } from "react"
 import { useHistory } from "react-router-dom"
-import { HexString } from "@tallyho/tally-background/types"
 import { assertUnreachable } from "@tallyho/tally-background/lib/utils/type-guards"
-<<<<<<< HEAD
-import { DisplayDetails } from "@tallyho/tally-background/services/ledger"
-import { isSignerWithSecrets } from "../utils/accounts"
-import { useBackgroundDispatch, useBackgroundSelector } from "./redux-hooks"
-=======
 import {
   DisplayDetails,
   LedgerAccountSigner,
 } from "@tallyho/tally-background/services/ledger"
 import { HexString } from "@tallyho/tally-background/types"
-import { useBackgroundSelector } from "./redux-hooks"
->>>>>>> 874e6847
+import { useBackgroundDispatch, useBackgroundSelector } from "./redux-hooks"
 
 /**
  * Checks and returns whether the internal signers service is currently unlocked, redirecting
@@ -61,19 +48,6 @@
   return lockStatus === "unlocked"
 }
 
-<<<<<<< HEAD
-// FIXME Remove after USE_UPDATED_SIGNING_UI = true
-export function useIsSignerLocked(signer: AccountSigner | null): boolean {
-  const needInternalSigner =
-    isEnabled(FeatureFlags.USE_UPDATED_SIGNING_UI) || !signer
-      ? false
-      : isSignerWithSecrets(signer)
-
-  const areInternalSignersUnlocked =
-    useAreInternalSignersUnlocked(needInternalSigner)
-  return needInternalSigner && !areInternalSignersUnlocked
-}
-
 /**
  * Silently lock wallet when a given component becomes visible
  */
@@ -90,8 +64,6 @@
   }, [dispatch])
 }
 
-=======
->>>>>>> 874e6847
 export type SigningLedgerState =
   | {
       state: "no-ledger-connected" | "busy" | "multiple-ledgers-connected"
