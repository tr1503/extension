--- conflicted
+++ resolved
@@ -129,15 +129,13 @@
   pointer-events: none;
 }
 
-<<<<<<< HEAD
 .no_click {
   pointer-events: none;
 }
-=======
+
 .divider {
   width: 80%;
   height: 2px;
   opacity: 60%;
   background-color: var(--green-120);
-}
->>>>>>> 33ca4ae2
+}