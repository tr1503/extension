--- conflicted
+++ resolved
@@ -1,42 +1,6 @@
 :root {
   --hunter-green: #002825;
   --castle-black: #0a0806;
-<<<<<<< HEAD
-  --green-120: #001413;
-  --green-95: #193330;
-  --green-80: #33514e;
-  --green-60: #667c7a;
-  --green-40: #99a8a7;
-  --green-20: #ccd3d3;
-  --green-5: #f1f6f6;
-
-  --trophy-gold: #d08e39;
-  --gold-120: #b6792b;
-  --gold-80: #d9a561;
-  --gold-60: #e3bb88;
-  --gold-40: #ecd2b0;
-  --gold-20: #f6e8d7;
-  --gold-5: #faf8f1;
-  --white: #faf8f1;
-
-  --error: #e84855;
-  --error-80: #f18c8f;
-  --error-20: #e9cfcf;
-
-  --success: #22c480;
-  --success-20: #d2e9e8;
-
-  --attention: #eeb218;
-  --attention-20: #faf0cf;
-
-  --info: #5448c8;
-  --info-20: #d4e9f0;
-
-  --link: #14B9EA;
-
-  --shadow: 0px 16px 16px rgba(0, 20, 19, 0.14),
-    0px 6px 8px rgba(0, 20, 19, 0.24), 0px 2px 4px rgba(0, 20, 19, 0.34);
-=======
   --green-120: #00211e;
   --green-95: #013834;
   --green-80: #074b48;
@@ -71,7 +35,6 @@
 
   --shadow: 0px 16px 16px rgba(0, 33, 30, 0.14),
     0px 6px 8px rgba(0, 33, 30, 0.24), 0px 2px 4px rgba(0, 33, 30, 0.34);
->>>>>>> 1afd45e4
 }
 
 ::-webkit-scrollbar {
