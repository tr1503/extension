--- conflicted
+++ resolved
@@ -40,11 +40,8 @@
   "devDependencies": {
     "@babel/core": "^7.13.1",
     "@babel/preset-react": "^7.12.13",
-<<<<<<< HEAD
     "babel-eslint": "^10.1.0",
-=======
     "archiver": "^5.3.0",
->>>>>>> 04cabc66
     "babel-loader": "^8.2.2",
     "copy-webpack-plugin": "^9.0.0",
     "eslint": "^7.28.0",
