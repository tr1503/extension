import { platform } from '@tallyho/tally-api/lib/platform'
import { UI_METHODS, STATE_KEY } from '@tallyho/tally-api/constants'
import { getPersistedState, persistState } from '@tallyho/tally-api/lib/db'
import { migrate } from '@tallyho/tally-api/migrations'
import Main from  '@tallyho/tally-api'
// const persistedState = load state from idb

// instantiate main api for background process
async function constructApi () {
  const rawState = await getPersistedState(STATE_KEY)
  const newVersionState = await migrate(rawState)
  persistState(STATE_KEY, newVersionState)
  const main = new Main(newVersionState.state)
  return { main }
}

const ready = constructApi()

const state = getPersistedState()


// add listener to extension api
<<<<<<< HEAD
platform.runtime.onConnect.addListener(async (port) => {
  ++connectionCount
  const { main } = await ready
  const subscriptions = []
  port.onMessage.addListener(async (msg) => {
    // wait for main api to be ready ie determine network connectivity
    const { type, id, route, method, params = {} } = msg
    let response
=======
platform.runtime.onConnect.addListener((port) => {
  port.onMessage.addListener(async (msg) => {
    // wait for main api to be ready ie determine network connectivity
    const { main } = await ready

    const { id, route, method, params = {} } = msg
>>>>>>> 65edf9ef
    try {
      // check port name if content-script forward msg to inpage provider
      // otherwise it goes to frontend api
      if (port.name === 'content-script') response = await main.inpageProvider.request(msg)
      else if (port.name === 'ui') {
        let strippedRoute, address
        if (route.includes('0x')) {
          const split = route.split('/')
          address = split.pop()
          if (split.length) split.push('')
          strippedRoute = split.join('/')
        }
        if (type === 'subscription') {
          const args = {
            route: strippedRoute || route,
            params,
            id,
          }
          // register the subscription id
          // and subscribe
          subscriptions.push(args)
          // temp disabled
          // await main.registerSubscription(args)
          main.getApi()[strippedRoute || route].subscribe((data) => port.postMessage({
            id,
            type,
            response: data,
          }))
        }
          // sloppy
        response = await main.getApi()[strippedRoute || route][method]({ address, ...params})
      }
      port.postMessage({
        type,
        id,
        response,
      })
    } catch (error) {
      console.error(error)
      port.postMessage({
        type,
        id,
        error: error.message,
      })

    }
  })
<<<<<<< HEAD

  port.onDisconnect.addListener(() => {
    --connectionCount
    if (!connectionCount) main.disconnect()
    subscriptions.forEach((info) => main.getApi()[info.route].unsubscribe(id))
  })
=======
>>>>>>> 65edf9ef
})<|MERGE_RESOLUTION|>--- conflicted
+++ resolved
@@ -20,7 +20,6 @@
 
 
 // add listener to extension api
-<<<<<<< HEAD
 platform.runtime.onConnect.addListener(async (port) => {
   ++connectionCount
   const { main } = await ready
@@ -29,14 +28,6 @@
     // wait for main api to be ready ie determine network connectivity
     const { type, id, route, method, params = {} } = msg
     let response
-=======
-platform.runtime.onConnect.addListener((port) => {
-  port.onMessage.addListener(async (msg) => {
-    // wait for main api to be ready ie determine network connectivity
-    const { main } = await ready
-
-    const { id, route, method, params = {} } = msg
->>>>>>> 65edf9ef
     try {
       // check port name if content-script forward msg to inpage provider
       // otherwise it goes to frontend api
@@ -84,13 +75,11 @@
 
     }
   })
-<<<<<<< HEAD
 
   port.onDisconnect.addListener(() => {
     --connectionCount
     if (!connectionCount) main.disconnect()
     subscriptions.forEach((info) => main.getApi()[info.route].unsubscribe(id))
   })
-=======
->>>>>>> 65edf9ef
+
 })