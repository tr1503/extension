name: Bug Report
description: File a bug report
title: "Please include an informative title that describes the bug!"
labels: ["\U0001F41B bug", "\U0001F469‍⚕️ triage"]
assignees: ["mr-michael"]
body:
  - type: markdown
    attributes:
      value: >-
        Thanks for taking the time to fill out this bug report! Note that bug reports should start [in Discord](https://discord.gg/wn3KDAF5eU). Please file them as issues only when suggested by a moderator so that issues can be kept organized.
  - type: input
    id: discord-link
    attributes:
      label: Discord Discussion Link
      description: >-
        The link to where this issue was discussed in Discord, either the starting message or the moderator message suggesting that an issue be posted.
      placeholder: https://discord.com/channels/.../.../...
    validations:
      required: false
  - type: dropdown
    id: browsers
    attributes:
      label: What browsers are you seeing the problem on?
      multiple: true
      options:
        - Firefox
        - Chrome
        - Brave
        - Opera (unsupported)
        - Safari (unsupported)
        - Microsoft Edge (unsupported)
    validations:
      required: true
  - type: textarea
    id: what-happened
    attributes:
      label: What were you trying to do?
      description: Please describe the steps you were taking and what you were trying to achieve.
    validations:
      required: true
  - type: textarea
    id: what-did-not-work
    attributes:
      label: What did not work?
      description: Please describe exactly what you saw that was unexpected.
    validations:
      required: true
  - type: dropdown
    id: version
    attributes:
      label: Version
      description: What version of the extension are you running?
      options:
<<<<<<< HEAD
=======
        - v0.19.2
        - v0.19.1
>>>>>>> 42112c3f
        - v0.19.0
        - v0.18.9
        - v0.18.8
        - v0.18.7
        - v0.18.6
        - v0.18.5
        - v0.18.4
        - v0.18.3
        - v0.18.2
        - v0.18.1
        - v0.18.0
        - v0.17.9
        - v0.17.8
        - v0.17.7
        - v0.17.6
        - v0.17.5
        - v0.17.4
        - v0.17.3
        - v0.17.2
        - v0.17.1
        - v0.17.0
        - v0.16.5
        - v0.16.4
        - v0.16.3
        - v0.16.2
        - v0.16.1
        - v0.16.0
        - v0.15.1
        - v0.15.0
        - v0.14.9
        - v0.14.8
        - v0.14.7
        - v0.14.5
        - v0.14.4
        - v0.14.3
        - v0.14.2
        - v0.14.1
        - v0.14.0
        - Community Edition v0.13.13
        - Community Edition v0.13.12
        - Community Edition v0.13.11
        - Community Edition v0.13.10
        - Community Edition v0.13.9
        - Community Edition v0.13.8
        - Community Edition v0.13.7
        - Community Edition v0.13.6
        - Community Edition v0.13.5
        - Community Edition v0.13.4
        - Community Edition v0.13.3
        - Community Edition v0.13.2
        - Community Edition v0.13.1
        - Community Edition v0.13.0
        - Community Edition v0.12.3
        - Community Edition v0.12.2
        - Community Edition v0.12.1
        - Community Edition v0.12.0
        - Community Edition v0.11.2
        - Community Edition v0.11.1
        - Community Edition v0.11.0
        - Community Edition v0.10.2
        - Community Edition v0.10.1
        - Community Edition v0.10.0
        - Community Edition v0.9.2
        - Community Edition v0.9.1
        - Community Edition v0.9.0
        - OG Edition v0.0.7
        - OG Edition v0.0.6
        - OG Edition v0.0.5
    validations:
      required: false
  - type: textarea
    id: logs
    attributes:
      label: Relevant log output
      description: Please copy and paste any relevant log output. This will be automatically formatted into code, so no need for backticks.
      render: shell<|MERGE_RESOLUTION|>--- conflicted
+++ resolved
@@ -51,11 +51,8 @@
       label: Version
       description: What version of the extension are you running?
       options:
-<<<<<<< HEAD
-=======
         - v0.19.2
         - v0.19.1
->>>>>>> 42112c3f
         - v0.19.0
         - v0.18.9
         - v0.18.8
