--- conflicted
+++ resolved
@@ -51,11 +51,8 @@
       label: Version
       description: What version of the extension are you running?
       options:
-<<<<<<< HEAD
         - v0.20.0
-=======
         - v0.19.3
->>>>>>> 1d889cd7
         - v0.19.2
         - v0.19.1
         - v0.19.0
