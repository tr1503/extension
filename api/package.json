--- conflicted
+++ resolved
@@ -24,15 +24,10 @@
     "watch": "webpack --mode=development --watch"
   },
   "dependencies": {
-<<<<<<< HEAD
     "@ethersproject/transactions": "^5.4.0",
     "@uniswap/token-lists": "^1.0.0-beta.25",
     "ajv": "^8.6.2",
-    "node-fetch": "^2.6.1"
-=======
-    "node-fetch": "^2.6.1",
     "webextension-polyfill-ts": "^0.26.0"
->>>>>>> 27b12ba3
   },
   "devDependencies": {}
 }