
import Networks from './networks'
import Transactions from './transactions'
<<<<<<< HEAD
import Accounts from './accounts'
import { apiStubs } from './temp-stubs'
import EthereumBalances  from './balances/ethereum'
=======
import Accounts from './accounts/'
// import { Keys } from './keys'
>>>>>>> 0aa9d71d
import ObsStore from './lib/ob-store'
import getFiatValue from './lib/getFiatValues.js'
import { DEFAULT_STATE } from './constants/default-state'

export default class Main {

  constructor ({ browser, state = DEFAULT_STATE}) {
    this.state = new ObsStore(state)
    const { accountsMetaData, balances, networks, supportedChains, transactions } = state
    const { providers } = this.network = new Networks({ networks })
    const provider = providers.ethereum.selected
    this.transactions = new Transactions({
      state: transactions,
      provider: providers.ethereum.selected,
      getFiatValue,
    })
    // this.keys = new Keys(state.keys || {})
    // const balances = this.balances = new Balances({ state: balances, providers })

    // this is temporary

    // this.userPrefernces = new ObsStore(state.userPrefernces || {})

    this.accounts = new Accounts({
      provider,
      accountsMetaData,
      getTransactionHistory: this.transactions.getHistory.bind(this.transactions),
    })
<<<<<<< HEAD
    this._subscriptionIds = {}
=======
    this._subscribeToStates()
>>>>>>> 0aa9d71d
  }

  /*
    Returns a object containing all api methods for use
  */
  getApi () {
    return apiStubs
    // return {
    //   '/accounts/': {
    //     GET: this.accounts.get.bind(this.accounts),
    //     POST: this._import.bind(this),
    //     subscribe: this.accounts.subscribe.bind(this.accounts),
    //   },
    // }
  }

<<<<<<< HEAD
  registerSubscription ({route, params, handler, id}) {
    if (!this._subscriptionIds[`${route}${JSON.stringify(params)}`]) {
      this._subscriptionIds[`${route}${JSON.stringify(params)}`] = []
    }
    this._subscriptionIds[`${route}${JSON.stringify(params)}`].push({handler, id})
  }
=======
  // used to start and stop the ws connections for new head subscription

  async connect () {
    this.network.providers.ethereum.selected.connect()
  }

  async disconnect () {
    this.network.providers.ethereum.selected.dissconect()
  }

>>>>>>> 0aa9d71d
  async _import ({ address, data, type, name}) {
    if (data) this.keys.import({type, data, name})
    if (!data) return await this.accounts.add(address)
  }

  _subscribeToStates () {
    this.transactions.state.on('update', (state) => {
      this.state.updateState({ transactions: state })
    })
    this.network.state.on('update', (state) => {
      this.state.updateState({ networks: state })
    })
  }


}<|MERGE_RESOLUTION|>--- conflicted
+++ resolved
@@ -1,14 +1,8 @@
 
 import Networks from './networks'
 import Transactions from './transactions'
-<<<<<<< HEAD
 import Accounts from './accounts'
 import { apiStubs } from './temp-stubs'
-import EthereumBalances  from './balances/ethereum'
-=======
-import Accounts from './accounts/'
-// import { Keys } from './keys'
->>>>>>> 0aa9d71d
 import ObsStore from './lib/ob-store'
 import getFiatValue from './lib/getFiatValues.js'
 import { DEFAULT_STATE } from './constants/default-state'
@@ -37,11 +31,8 @@
       accountsMetaData,
       getTransactionHistory: this.transactions.getHistory.bind(this.transactions),
     })
-<<<<<<< HEAD
     this._subscriptionIds = {}
-=======
     this._subscribeToStates()
->>>>>>> 0aa9d71d
   }
 
   /*
@@ -58,14 +49,13 @@
     // }
   }
 
-<<<<<<< HEAD
   registerSubscription ({route, params, handler, id}) {
     if (!this._subscriptionIds[`${route}${JSON.stringify(params)}`]) {
       this._subscriptionIds[`${route}${JSON.stringify(params)}`] = []
     }
     this._subscriptionIds[`${route}${JSON.stringify(params)}`].push({handler, id})
   }
-=======
+
   // used to start and stop the ws connections for new head subscription
 
   async connect () {
@@ -76,7 +66,6 @@
     this.network.providers.ethereum.selected.dissconect()
   }
 
->>>>>>> 0aa9d71d
   async _import ({ address, data, type, name}) {
     if (data) this.keys.import({type, data, name})
     if (!data) return await this.accounts.add(address)
