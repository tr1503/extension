--- conflicted
+++ resolved
@@ -5,27 +5,12 @@
     "avatar": "aave_logo@2x.png"
   },
   {
-<<<<<<< HEAD
-    "address": "0x63cf5f22c3719391e0014584bad67ecba6b9f98b",
-    "name": "OlympusDAO",
-    "avatar": "olympusdao@2x.png"
-  },
-  {
-    "address": "0x2513955f84ea829ca26c00bf30e25b8a0a3f6dc6",
-    "name": "AAVE",
-    "avatar": "aave@2x.png"
-  },
-  {
-    "address": "0x1766975b6a6b8c236a0e64bb165b30bb1880f848",
-    "name": "ENS",
-    "avatar": "ens@2x.png"
-=======
     "address": "0x208e94d5661a73360d9387d3ca169e5c130090cd",
     "name": "DXdao",
     "avatar": "dxdao_logo@2x.png"
   },
   {
-    "address": "0x208e94d5661a73360d9387d3ca169e5c130090cd",
+    "address": "0x1766975b6a6b8c236a0e64bb165b30bb1880f848",
     "name": "ENS",
     "avatar": "ens_logo@2x.png"
   },
@@ -58,7 +43,6 @@
     "address": "0x208e94d5661a73360d9387d3ca169e5c130090cd",
     "name": "Raicle",
     "avatar": "radicle_logo@2x.png"
->>>>>>> f4276a17
   },
   {
     "address": "0x855cf4e983919e963e64c763d7c14db53b35baa6",
