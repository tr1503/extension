import { combineReducers } from "redux"

import { HIDE_IMPORT_LEDGER } from "../features/features"

import accountsReducer from "./accounts"
import assetsReducer from "./assets"
import activitiesReducer from "./activities"
import keyringsReducer from "./keyrings"
import swapReducer from "./0x-swap"
import transactionConstructionReducer from "./transaction-construction"
import uiReducer from "./ui"
import dappPermissionReducer from "./dapp-permission"
import claimReducer from "./claim"
import ledgerReducer from "./ledger"
import signingReducer from "./signing"

const mainReducer = combineReducers({
  account: accountsReducer,
  assets: assetsReducer,
  activities: activitiesReducer,
  keyrings: keyringsReducer,
  swap: swapReducer,
  transactionConstruction: transactionConstructionReducer,
  ui: uiReducer,
  dappPermission: dappPermissionReducer,
<<<<<<< HEAD
  claim: claimReducer,
  ledger: ledgerReducer,
=======
  ...(HIDE_IMPORT_LEDGER ? {} : { ledger: ledgerReducer }),
>>>>>>> 1e55f87f
  signing: signingReducer,
})

export default mainReducer

export type RootState = ReturnType<typeof mainReducer><|MERGE_RESOLUTION|>--- conflicted
+++ resolved
@@ -23,12 +23,8 @@
   transactionConstruction: transactionConstructionReducer,
   ui: uiReducer,
   dappPermission: dappPermissionReducer,
-<<<<<<< HEAD
   claim: claimReducer,
-  ledger: ledgerReducer,
-=======
   ...(HIDE_IMPORT_LEDGER ? {} : { ledger: ledgerReducer }),
->>>>>>> 1e55f87f
   signing: signingReducer,
 })
 
