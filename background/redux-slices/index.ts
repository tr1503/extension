--- conflicted
+++ resolved
@@ -1,10 +1,7 @@
 import { combineReducers } from "redux"
 
-<<<<<<< HEAD
 import { HIDE_EARN_PAGE } from "../features/features"
-=======
 import { HIDE_IMPORT_LEDGER } from "../features/features"
->>>>>>> 409e1a33
 
 import accountsReducer from "./accounts"
 import assetsReducer from "./assets"
