import { createSelector } from "@reduxjs/toolkit"
import { selectHideDust, selectShowUnverifiedAssets } from "../ui"
import { RootState } from ".."
import {
  AccountType,
  DEFAULT_ACCOUNT_NAMES,
  CompleteAssetAmount,
} from "../accounts"
import { AssetsState, selectAssetPricePoint } from "../assets"
import {
  enrichAssetAmountWithDecimalValues,
  enrichAssetAmountWithMainCurrencyValues,
  formatCurrencyAmount,
  heuristicDesiredDecimalsForUnitPrice,
  isNetworkBaseAsset,
  isUnverifiedAssetByUser,
} from "../utils/asset-utils"
import {
  AnyAsset,
  AnyAssetAmount,
  assetAmountToDesiredDecimals,
  convertAssetAmountViaPricePoint,
} from "../../assets"
import {
  selectCurrentAccount,
  selectCurrentNetwork,
  selectMainCurrencySymbol,
} from "./uiSelectors"
import {
  normalizeEVMAddress,
  sameEVMAddress,
  truncateAddress,
} from "../../lib/utils"
import { selectAccountSignersByAddress } from "./signingSelectors"
import {
  selectKeyringsByAddresses,
  selectSourcesByAddress,
} from "./internalSignerSelectors"
import { AccountBalance, AddressOnNetwork } from "../../accounts"
import { EVMNetwork, sameNetwork } from "../../networks"
import { NETWORK_BY_CHAIN_ID, TEST_NETWORK_BY_CHAIN_ID } from "../../constants"
import { DOGGO } from "../../constants/assets"
import { FeatureFlags, isEnabled } from "../../features"
<<<<<<< HEAD
import { AccountSigner, SignerType } from "../../services/signing"
import { SignerImportSource } from "../../services/internal-signer"
=======
import {
  AccountSigner,
  ReadOnlyAccountSigner,
  SignerType,
} from "../../services/signing"
import { assertUnreachable } from "../../lib/utils/type-guards"
>>>>>>> e3cad978

// TODO What actual precision do we want here? Probably more than 2
// TODO decimals? Maybe it's configurable?
const desiredDecimals = {
  default: 2,
  greater: 6,
}

// List of assets by symbol that should be displayed with more decimal places
const EXCEPTION_ASSETS_BY_SYMBOL = ["BTC", "sBTC", "WBTC", "tBTC"].map(
  (symbol) => symbol.toUpperCase()
)

// TODO Make this a setting.
export const userValueDustThreshold = 2

const shouldForciblyDisplayAsset = (
  assetAmount: CompleteAssetAmount<AnyAsset>
) => {
  const isDoggo =
    !isEnabled(FeatureFlags.HIDE_TOKEN_FEATURES) &&
    assetAmount.asset.symbol === DOGGO.symbol

  return isDoggo || isNetworkBaseAsset(assetAmount.asset)
}

export function determineAssetDisplayAndVerify(
  assetAmount: CompleteAssetAmount<AnyAsset>,
  {
    hideDust,
    showUnverifiedAssets,
  }: { hideDust: boolean; showUnverifiedAssets: boolean }
): { displayAsset: boolean; verifiedAsset: boolean } {
  const isVerified = !isUnverifiedAssetByUser(assetAmount.asset)

  if (shouldForciblyDisplayAsset(assetAmount)) {
    return { displayAsset: true, verifiedAsset: isVerified }
  }

  const isNotDust =
    typeof assetAmount.mainCurrencyAmount === "undefined"
      ? true
      : assetAmount.mainCurrencyAmount > userValueDustThreshold
  const isPresent = assetAmount.decimalAmount > 0
  const showDust = !hideDust

  const verificationStatusAllowsVisibility = showUnverifiedAssets || isVerified
  const enoughBalanceToBeVisible = isPresent && (isNotDust || showDust)

  return {
    displayAsset:
      verificationStatusAllowsVisibility && enoughBalanceToBeVisible,
    verifiedAsset: isVerified,
  }
}

const computeCombinedAssetAmountsData = (
  assetAmounts: AnyAssetAmount<AnyAsset>[],
  assets: AssetsState,
  mainCurrencySymbol: string,
  hideDust: boolean,
  showUnverifiedAssets: boolean
): {
  allAssetAmounts: CompleteAssetAmount[]
  combinedAssetAmounts: CompleteAssetAmount[]
  unverifiedAssetAmounts: CompleteAssetAmount[]
  totalMainCurrencyAmount: number | undefined
} => {
  // Derive account "assets"/assetAmount which include USD values using
  // data from the assets slice
  const allAssetAmounts = assetAmounts
    .map<CompleteAssetAmount>((assetAmount) => {
      const assetPricePoint = selectAssetPricePoint(
        assets,
        assetAmount.asset,
        mainCurrencySymbol
      )

      const mainCurrencyEnrichedAssetAmount =
        enrichAssetAmountWithMainCurrencyValues(
          assetAmount,
          assetPricePoint,
          desiredDecimals.default
        )

      const fullyEnrichedAssetAmount = enrichAssetAmountWithDecimalValues(
        mainCurrencyEnrichedAssetAmount,
        heuristicDesiredDecimalsForUnitPrice(
          EXCEPTION_ASSETS_BY_SYMBOL.includes(
            assetAmount.asset.symbol.toUpperCase()
          )
            ? desiredDecimals.greater
            : desiredDecimals.default,
          mainCurrencyEnrichedAssetAmount.unitPrice
        )
      )

      return fullyEnrichedAssetAmount
    })
    .sort((asset1, asset2) => {
      // Always sort DOGGO above everything.
      if (asset1.asset.symbol === DOGGO.symbol) {
        return -1
      }
      if (asset2.asset.symbol === DOGGO.symbol) {
        return 1
      }

      const leftIsBaseAsset = isNetworkBaseAsset(asset1.asset)
      const rightIsBaseAsset = isNetworkBaseAsset(asset2.asset)

      // Always sort base assets above non-base assets. This also sorts the
      // current network base asset above the rest
      if (leftIsBaseAsset !== rightIsBaseAsset) {
        return leftIsBaseAsset ? -1 : 1
      }

      // If the assets are both base assets or neither is a base asset, compare
      // by main currency amount.
      if (
        asset1.mainCurrencyAmount !== undefined &&
        asset2.mainCurrencyAmount !== undefined
      ) {
        return asset2.mainCurrencyAmount - asset1.mainCurrencyAmount
      }

      if (asset1.mainCurrencyAmount === asset2.mainCurrencyAmount) {
        // If both assets are missing a main currency amount, compare symbols
        // lexicographically.
        return asset1.asset.symbol.localeCompare(asset2.asset.symbol)
      }

      // If only one asset has a main currency amount, it wins.
      return asset1.mainCurrencyAmount === undefined ? 1 : -1
    })

  const { combinedAssetAmounts, unverifiedAssetAmounts } =
    allAssetAmounts.reduce<{
      combinedAssetAmounts: CompleteAssetAmount[]
      unverifiedAssetAmounts: CompleteAssetAmount[]
    }>(
      (acc, assetAmount) => {
        const { displayAsset, verifiedAsset } = determineAssetDisplayAndVerify(
          assetAmount,
          { hideDust, showUnverifiedAssets }
        )

        if (displayAsset) {
          if (verifiedAsset) {
            acc.combinedAssetAmounts.push(assetAmount)
          } else {
            acc.unverifiedAssetAmounts.push(assetAmount)
          }
        }
        return acc
      },
      { combinedAssetAmounts: [], unverifiedAssetAmounts: [] }
    )

  // Keep a tally of the total user value; undefined if no main currency data
  // is available.
  let totalMainCurrencyAmount: number | undefined
  combinedAssetAmounts.forEach((assetAmount) => {
    if (typeof assetAmount.mainCurrencyAmount !== "undefined") {
      totalMainCurrencyAmount ??= 0 // initialize if needed
      totalMainCurrencyAmount += assetAmount.mainCurrencyAmount
    }
  })

  return {
    allAssetAmounts,
    combinedAssetAmounts,
    unverifiedAssetAmounts,
    totalMainCurrencyAmount,
  }
}

const getAccountState = (state: RootState) => state.account
const getCurrentAccountState = (state: RootState) => {
  const { address, network } = state.ui.selectedAccount
  return state.account.accountsData.evm[network.chainID]?.[
    normalizeEVMAddress(address)
  ]
}
export const getAssetsState = (state: RootState): AssetsState => state.assets

export const selectAccountAndTimestampedActivities = createSelector(
  getAccountState,
  getAssetsState,
  selectHideDust,
  selectShowUnverifiedAssets,
  selectMainCurrencySymbol,
  (account, assets, hideDust, showUnverifiedAssets, mainCurrencySymbol) => {
    const { combinedAssetAmounts, totalMainCurrencyAmount } =
      computeCombinedAssetAmountsData(
        account.combinedData.assets,
        assets,
        mainCurrencySymbol,
        hideDust,
        showUnverifiedAssets
      )

    return {
      combinedData: {
        assets: combinedAssetAmounts,
        totalMainCurrencyValue: totalMainCurrencyAmount
          ? formatCurrencyAmount(
              mainCurrencySymbol,
              totalMainCurrencyAmount,
              desiredDecimals.default
            )
          : undefined,
      },
      accountData: account.accountsData,
    }
  }
)
export const selectCurrentAccountBalances = createSelector(
  getCurrentAccountState,
  getAssetsState,
  selectHideDust,
  selectShowUnverifiedAssets,
  selectMainCurrencySymbol,
  (
    currentAccount,
    assets,
    hideDust,
    showUnverifiedAssets,
    mainCurrencySymbol
  ) => {
    if (typeof currentAccount === "undefined" || currentAccount === "loading") {
      return undefined
    }

    const assetAmounts = Object.values(currentAccount.balances).map(
      (balance) => balance.assetAmount
    )

    const {
      allAssetAmounts,
      combinedAssetAmounts,
      unverifiedAssetAmounts,
      totalMainCurrencyAmount,
    } = computeCombinedAssetAmountsData(
      assetAmounts,
      assets,
      mainCurrencySymbol,
      hideDust,
      showUnverifiedAssets
    )

    return {
      allAssetAmounts,
      assetAmounts: combinedAssetAmounts,
      unverifiedAssetAmounts,
      totalMainCurrencyValue: totalMainCurrencyAmount
        ? formatCurrencyAmount(
            mainCurrencySymbol,
            totalMainCurrencyAmount,
            desiredDecimals.default
          )
        : undefined,
    }
  }
)

export type AccountTotal = AddressOnNetwork & {
  shortenedAddress: string
  accountType: AccountType
  signerId: string | null
  path: string | null
  accountSigner: AccountSigner
  name?: string
  avatarURL?: string
  localizedTotalMainCurrencyAmount?: string
}

/**
 * Given an account signer, resolves a unique id for that signer. Returns null
 * for read-only accounts. This allows for grouping accounts together by the
 * signer that can provide signatures for those accounts.
 */
function signerIdFor(accountSigner: AccountSigner): string | null {
  switch (accountSigner.type) {
    case "keyring":
      return accountSigner.keyringID
    case "ledger":
      return accountSigner.deviceID
    case "read-only":
      return null
    default:
      return assertUnreachable(accountSigner)
  }
}

export type CategorizedAccountTotals = { [key in AccountType]?: AccountTotal[] }

const signerTypeToAccountType: Record<SignerType, AccountType> = {
  keyring: AccountType.Imported,
  privateKey: AccountType.PrivateKey,
  ledger: AccountType.Ledger,
  readOnly: AccountType.ReadOnly,
}

const getAccountType = (
  address: string,
  signer: AccountSigner,
  addressSources: {
    [address: string]: SignerImportSource
  }
): AccountType => {
  switch (true) {
    case signerTypeToAccountType[signer.type] === AccountType.ReadOnly:
    case signerTypeToAccountType[signer.type] === AccountType.Ledger:
    case signerTypeToAccountType[signer.type] === AccountType.PrivateKey:
      return signerTypeToAccountType[signer.type]
    case addressSources[address] === SignerImportSource.import:
      return AccountType.Imported
    default:
      return AccountType.Internal
  }
}

const getTotalBalance = (
  accountBalances: { [assetSymbol: string]: AccountBalance },
  assets: AssetsState,
  mainCurrencySymbol: string
) => {
  return Object.values(accountBalances)
    .map(({ assetAmount }) => {
      const assetPricePoint = selectAssetPricePoint(
        assets,
        assetAmount.asset,
        mainCurrencySymbol
      )

      if (typeof assetPricePoint === "undefined") {
        return 0
      }

      const convertedAmount = convertAssetAmountViaPricePoint(
        assetAmount,
        assetPricePoint
      )

      if (typeof convertedAmount === "undefined") {
        return 0
      }

      return assetAmountToDesiredDecimals(
        convertedAmount,
        desiredDecimals.default
      )
    })
    .reduce((total, assetBalance) => total + assetBalance, 0)
}

function getNetworkAccountTotalsByCategory(
  state: RootState,
  network: EVMNetwork
): CategorizedAccountTotals {
  const accounts = getAccountState(state)
  const assets = getAssetsState(state)
  const accountSignersByAddress = selectAccountSignersByAddress(state)
  const keyringsByAddresses = selectKeyringsByAddresses(state)
  const sourcesByAddress = selectSourcesByAddress(state)
  const mainCurrencySymbol = selectMainCurrencySymbol(state)

  return Object.entries(accounts.accountsData.evm[network.chainID] ?? {})
    .filter(([, accountData]) => typeof accountData !== "undefined")
    .map(([address, accountData]): AccountTotal => {
      const shortenedAddress = truncateAddress(address)

      const accountSigner = accountSignersByAddress[address]
      const signerId = signerIdFor(accountSigner)
      const path = keyringsByAddresses[address]?.path

      const accountType = getAccountType(
        address,
        accountSigner,
        sourcesByAddress
      )

      if (accountData === "loading") {
        return {
          address,
          network,
          shortenedAddress,
          accountType,
          signerId,
          path,
          accountSigner,
        }
      }

      return {
        address,
        network,
        shortenedAddress,
        accountType,
        signerId,
        path,
        accountSigner,
        name: accountData.ens.name ?? accountData.defaultName,
        avatarURL: accountData.ens.avatarURL ?? accountData.defaultAvatar,
        localizedTotalMainCurrencyAmount: formatCurrencyAmount(
          mainCurrencySymbol,
          getTotalBalance(accountData.balances, assets, mainCurrencySymbol),
          desiredDecimals.default
        ),
      }
    })
    .reduce<CategorizedAccountTotals>(
      (seenTotalsByType, accountTotal) => ({
        ...seenTotalsByType,
        [accountTotal.accountType]: [
          ...(seenTotalsByType[accountTotal.accountType] ?? []),
          accountTotal,
        ],
      }),
      {}
    )
}

const selectNetworkAccountTotalsByCategoryResolver = createSelector(
  (state: RootState) => state,
  (state) => (network: EVMNetwork) => {
    return getNetworkAccountTotalsByCategory(state, network)
  }
)

export const selectCurrentNetworkAccountTotalsByCategory = createSelector(
  selectNetworkAccountTotalsByCategoryResolver,
  selectCurrentNetwork,
  (
    selectNetworkAccountTotalsByCategory,
    currentNetwork
  ): CategorizedAccountTotals => {
    return selectNetworkAccountTotalsByCategory(currentNetwork)
  }
)

export const selectAccountTotals = createSelector(
  selectCurrentNetworkAccountTotalsByCategory,
  (selectNetworkAccountTotalsByCategory): AccountTotal[] =>
    Object.values(selectNetworkAccountTotalsByCategory).flat()
)

export type AccountTotalList = {
  [address: string]: {
    ensName?: string
    shortenedAddress: string
    totals: {
      [chainID: string]: number
    }
  }
}
/** Get list of all accounts totals on all networks but without test networks */
export const selectAccountTotalsForOverview = createSelector(
  getAccountState,
  getAssetsState,
  selectMainCurrencySymbol,
  (accountsState, assetsState, mainCurrencySymbol) => {
    const accountsTotal: AccountTotalList = {}

    Object.entries(accountsState.accountsData.evm)
      .filter(
        ([chainID, accounts]) =>
          typeof accounts !== "undefined" &&
          !TEST_NETWORK_BY_CHAIN_ID.has(chainID)
      )
      .forEach(([chainID, accounts]) =>
        Object.entries(accounts).forEach(([address, accountData]) => {
          if (accountData === "loading") return

          const normalizedAddress = normalizeEVMAddress(address)
          accountsTotal[normalizedAddress] ??= {
            ensName: accountData.ens.name,
            shortenedAddress: truncateAddress(address),
            totals: {},
          }

          accountsTotal[normalizedAddress].totals[chainID] = getTotalBalance(
            accountData.balances,
            assetsState,
            mainCurrencySymbol
          )
        })
      )

    return accountsTotal
  }
)

function findAccountTotal(
  categorizedAccountTotals: CategorizedAccountTotals,
  accountAddressOnNetwork: AddressOnNetwork
): AccountTotal | undefined {
  return Object.values(categorizedAccountTotals)
    .flat()
    .find(
      ({ address, network }) =>
        sameEVMAddress(address, accountAddressOnNetwork.address) &&
        sameNetwork(network, accountAddressOnNetwork.network)
    )
}

export const getAccountTotal = (
  state: RootState,
  accountAddressOnNetwork: AddressOnNetwork
): AccountTotal | undefined =>
  findAccountTotal(
    selectNetworkAccountTotalsByCategoryResolver(state)(
      accountAddressOnNetwork.network
    ),
    accountAddressOnNetwork
  )

export const getAccountNameOnChain = (
  state: RootState,
  accountAddressOnNetwork: AddressOnNetwork
): string | undefined => {
  const account = getAccountTotal(state, accountAddressOnNetwork)

  return account?.name && !DEFAULT_ACCOUNT_NAMES.includes(account.name)
    ? account.name
    : undefined
}

export const selectCurrentAccountTotal = createSelector(
  selectCurrentNetworkAccountTotalsByCategory,
  selectCurrentAccount,
  (categorizedAccountTotals, currentAccount): AccountTotal | undefined =>
    findAccountTotal(categorizedAccountTotals, currentAccount)
)

export const getAllAddresses = createSelector(getAccountState, (account) => {
  // On extension install we are using this selector to display onboarding screen,
  // sometimes frontend is loading faster than background script and we need to
  // prepare for redux slices to be undefined for a split second
  return account
    ? [
        ...new Set(
          Object.values(account.accountsData.evm).flatMap((chainAddresses) =>
            Object.keys(chainAddresses)
          )
        ),
      ]
    : []
})

export const getAddressCount = createSelector(
  getAllAddresses,
  (allAddresses) => allAddresses.length
)

export const getAllNetworks = createSelector(getAccountState, (account) =>
  Object.keys(account.accountsData.evm).map(
    (chainID) => NETWORK_BY_CHAIN_ID[chainID]
  )
)

export const getNetworkCountForOverview = createSelector(
  getAccountState,
  (account) =>
    Object.keys(account.accountsData.evm).filter(
      (chainID) => !TEST_NETWORK_BY_CHAIN_ID.has(chainID)
    ).length
)

export const getTotalBalanceForOverview = createSelector(
  selectAccountTotalsForOverview,
  selectMainCurrencySymbol,
  (accountsTotal, currencySymbol) =>
    formatCurrencyAmount(
      currencySymbol,
      Object.values(accountsTotal).reduce(
        (total, { totals }) =>
          Object.values(totals).reduce((sum, balance) => sum + balance) + total,
        0
      ),
      2
    )
)<|MERGE_RESOLUTION|>--- conflicted
+++ resolved
@@ -41,17 +41,9 @@
 import { NETWORK_BY_CHAIN_ID, TEST_NETWORK_BY_CHAIN_ID } from "../../constants"
 import { DOGGO } from "../../constants/assets"
 import { FeatureFlags, isEnabled } from "../../features"
-<<<<<<< HEAD
 import { AccountSigner, SignerType } from "../../services/signing"
 import { SignerImportSource } from "../../services/internal-signer"
-=======
-import {
-  AccountSigner,
-  ReadOnlyAccountSigner,
-  SignerType,
-} from "../../services/signing"
 import { assertUnreachable } from "../../lib/utils/type-guards"
->>>>>>> e3cad978
 
 // TODO What actual precision do we want here? Probably more than 2
 // TODO decimals? Maybe it's configurable?
@@ -336,6 +328,8 @@
  */
 function signerIdFor(accountSigner: AccountSigner): string | null {
   switch (accountSigner.type) {
+    case "private-key":
+      return accountSigner.walletID
     case "keyring":
       return accountSigner.keyringID
     case "ledger":
@@ -351,9 +345,9 @@
 
 const signerTypeToAccountType: Record<SignerType, AccountType> = {
   keyring: AccountType.Imported,
-  privateKey: AccountType.PrivateKey,
+  "private-key": AccountType.PrivateKey,
   ledger: AccountType.Ledger,
-  readOnly: AccountType.ReadOnly,
+  "read-only": AccountType.ReadOnly,
 }
 
 const getAccountType = (
