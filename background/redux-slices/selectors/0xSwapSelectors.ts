import { createSelector } from "@reduxjs/toolkit"
import { selectCurrentNetwork } from "./uiSelectors"
import { SwappableAsset, isSmartContractFungibleAsset } from "../../assets"
import { sameNetwork } from "../../networks"
import { isBaseAssetForNetwork, isTrustedAsset } from "../utils/asset-utils"
import { RootState } from ".."
import { SingleAssetState } from "../assets"

export const selectLatestQuoteRequest = createSelector(
  (state: RootState) => state.swap.latestQuoteRequest,
  (latestQuoteRequest) => latestQuoteRequest
)

export const selectInProgressApprovalContract = createSelector(
  (state: RootState) => state.swap.inProgressApprovalContract,
  (approvalInProgress) => approvalInProgress
)

export const selectSwapBuyAssets = createSelector(
  (state: RootState) => state.assets,
  selectCurrentNetwork,
  (assets, currentNetwork) => {
<<<<<<< HEAD
    return Object.values(assets)
      .flat()
      .filter(
        (
          asset
        ): asset is SwappableAsset & {
          recentPrices: SingleAssetState["recentPrices"]
        } => {
          return (
            // When the flag is disabled all assets can be sent and swapped
            (!isEnabled(FeatureFlags.SUPPORT_UNVERIFIED_ASSET) ||
              isVerifiedOrTrustedAsset(asset)) &&
            // Only list assets for the current network.
            (isBuiltInNetworkBaseAsset(asset, currentNetwork) ||
              (isSmartContractFungibleAsset(asset) &&
                sameNetwork(asset.homeNetwork, currentNetwork)))
          )
        }
      )
=======
    return assets.filter(
      (
        asset
      ): asset is SwappableAsset & {
        recentPrices: SingleAssetState["recentPrices"]
      } => {
        // Only list assets for the current network.
        const assetIsOnCurrentNetwork =
          isBaseAssetForNetwork(asset, currentNetwork) ||
          (isSmartContractFungibleAsset(asset) &&
            sameNetwork(asset.homeNetwork, currentNetwork))

        return isTrustedAsset(asset) && assetIsOnCurrentNetwork
      }
    )
>>>>>>> a77f79bd
  }
)<|MERGE_RESOLUTION|>--- conflicted
+++ resolved
@@ -20,7 +20,6 @@
   (state: RootState) => state.assets,
   selectCurrentNetwork,
   (assets, currentNetwork) => {
-<<<<<<< HEAD
     return Object.values(assets)
       .flat()
       .filter(
@@ -29,33 +28,14 @@
         ): asset is SwappableAsset & {
           recentPrices: SingleAssetState["recentPrices"]
         } => {
-          return (
-            // When the flag is disabled all assets can be sent and swapped
-            (!isEnabled(FeatureFlags.SUPPORT_UNVERIFIED_ASSET) ||
-              isVerifiedOrTrustedAsset(asset)) &&
-            // Only list assets for the current network.
-            (isBuiltInNetworkBaseAsset(asset, currentNetwork) ||
-              (isSmartContractFungibleAsset(asset) &&
-                sameNetwork(asset.homeNetwork, currentNetwork)))
-          )
+          // Only list assets for the current network.
+          const assetIsOnCurrentNetwork =
+            isBaseAssetForNetwork(asset, currentNetwork) ||
+            (isSmartContractFungibleAsset(asset) &&
+              sameNetwork(asset.homeNetwork, currentNetwork))
+
+          return isTrustedAsset(asset) && assetIsOnCurrentNetwork
         }
       )
-=======
-    return assets.filter(
-      (
-        asset
-      ): asset is SwappableAsset & {
-        recentPrices: SingleAssetState["recentPrices"]
-      } => {
-        // Only list assets for the current network.
-        const assetIsOnCurrentNetwork =
-          isBaseAssetForNetwork(asset, currentNetwork) ||
-          (isSmartContractFungibleAsset(asset) &&
-            sameNetwork(asset.homeNetwork, currentNetwork))
-
-        return isTrustedAsset(asset) && assetIsOnCurrentNetwork
-      }
-    )
->>>>>>> a77f79bd
   }
 )