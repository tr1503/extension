import { createSlice, createSelector } from "@reduxjs/toolkit"
import { AnyEVMTransaction } from "../types"

type SelectedAccount = {
  address: string
  truncatedAddress: string
}

export type UIState = {
<<<<<<< HEAD
  showingActivityDetail: string | null
  selectedAccount: SelectedAccount
=======
  showingActivityDetail: ActivityItem | null
  initializationLoadingTimeExpired: boolean
  settings: {
    hideDust: boolean
  }
>>>>>>> 593679a7
}

export const initialState: UIState = {
  showingActivityDetail: null,
<<<<<<< HEAD
  selectedAccount: { address: "", truncatedAddress: "" },
=======
  initializationLoadingTimeExpired: false,
  settings: {
    hideDust: false,
  },
>>>>>>> 593679a7
}

const uiSlice = createSlice({
  name: "ui",
  initialState,
  reducers: {
<<<<<<< HEAD
    setShowingActivityDetail: (state, { payload: activityItemHash }) => ({
=======
    toggleHideDust: (immerState, { payload: shouldHideDust }) => {
      immerState.settings.hideDust = shouldHideDust
    },
    setShowingActivityDetail: (
      state,
      { payload: activityItem }: { payload: ActivityItem | null }
    ): UIState => ({
>>>>>>> 593679a7
      ...state,
      showingActivityDetail: activityItemHash,
    }),
<<<<<<< HEAD
    setSelectedAccount: (immerState, { payload: address }) => {
      const lowercaseAddress = address.toLowerCase()

      immerState.selectedAccount = {
        address: lowercaseAddress,
        truncatedAddress: lowercaseAddress.slice(0, 7),
      }
    },
  },
})

export const { setShowingActivityDetail, setSelectedAccount } = uiSlice.actions
export default uiSlice.reducer
=======
    initializationLoadingTimeHitLimit: (state) => ({
      ...state,
      initializationLoadingTimeExpired: true,
    }),
  },
})

export const {
  setShowingActivityDetail,
  initializationLoadingTimeHitLimit,
  toggleHideDust,
} = uiSlice.actions
export default uiSlice.reducer

export const selectUI = createSelector(
  (state: { ui: UIState }): UIState => state.ui,
  (uiState) => uiState
)

export const selectSettings = createSelector(selectUI, (ui) => ui.settings)

export const selectHideDust = createSelector(
  selectSettings,
  (settings) => settings.hideDust
)
>>>>>>> 593679a7
<|MERGE_RESOLUTION|>--- conflicted
+++ resolved
@@ -7,49 +7,37 @@
 }
 
 export type UIState = {
-<<<<<<< HEAD
+  selectedAccount: SelectedAccount
   showingActivityDetail: string | null
-  selectedAccount: SelectedAccount
-=======
-  showingActivityDetail: ActivityItem | null
   initializationLoadingTimeExpired: boolean
   settings: {
     hideDust: boolean
   }
->>>>>>> 593679a7
 }
 
 export const initialState: UIState = {
   showingActivityDetail: null,
-<<<<<<< HEAD
   selectedAccount: { address: "", truncatedAddress: "" },
-=======
   initializationLoadingTimeExpired: false,
   settings: {
     hideDust: false,
   },
->>>>>>> 593679a7
 }
 
 const uiSlice = createSlice({
   name: "ui",
   initialState,
   reducers: {
-<<<<<<< HEAD
-    setShowingActivityDetail: (state, { payload: activityItemHash }) => ({
-=======
     toggleHideDust: (immerState, { payload: shouldHideDust }) => {
       immerState.settings.hideDust = shouldHideDust
     },
     setShowingActivityDetail: (
       state,
-      { payload: activityItem }: { payload: ActivityItem | null }
+      { payload: activityItemHash }: { payload: string | null }
     ): UIState => ({
->>>>>>> 593679a7
       ...state,
       showingActivityDetail: activityItemHash,
     }),
-<<<<<<< HEAD
     setSelectedAccount: (immerState, { payload: address }) => {
       const lowercaseAddress = address.toLowerCase()
 
@@ -58,12 +46,6 @@
         truncatedAddress: lowercaseAddress.slice(0, 7),
       }
     },
-  },
-})
-
-export const { setShowingActivityDetail, setSelectedAccount } = uiSlice.actions
-export default uiSlice.reducer
-=======
     initializationLoadingTimeHitLimit: (state) => ({
       ...state,
       initializationLoadingTimeExpired: true,
@@ -75,7 +57,9 @@
   setShowingActivityDetail,
   initializationLoadingTimeHitLimit,
   toggleHideDust,
+  setSelectedAccount,
 } = uiSlice.actions
+
 export default uiSlice.reducer
 
 export const selectUI = createSelector(
@@ -88,5 +72,4 @@
 export const selectHideDust = createSelector(
   selectSettings,
   (settings) => settings.hideDust
-)
->>>>>>> 593679a7
+)