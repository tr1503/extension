--- conflicted
+++ resolved
@@ -211,13 +211,12 @@
   (ui) => ui.slippageTolerance
 )
 
-<<<<<<< HEAD
 export const selectInitializationTimeExpired = createSelector(
   selectUI,
   (ui) => ui.initializationLoadingTimeExpired
-=======
+)
+
 export const selectShowTestNetworks = createSelector(
   selectSettings,
   (settings) => settings?.showTestNetworks
->>>>>>> fabd5742
 )