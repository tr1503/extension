--- conflicted
+++ resolved
@@ -303,7 +303,6 @@
       )
     )
   }
-<<<<<<< HEAD
 )
 
 export const selectDefaultNetworkFeeSettings = createSelector(
@@ -337,56 +336,4 @@
       baseFeePerGas: baseFeePerGas ?? undefined,
     },
   })
-)
-
-export const selectEstimatedFeesPerGas = createSelector(
-  (state: { transactionConstruction: TransactionConstruction }) =>
-    state.transactionConstruction.estimatedFeesPerGas,
-  (gasData) => gasData
-)
-
-export const selectFeeType = createSelector(
-  (state: { transactionConstruction: TransactionConstruction }) =>
-    state.transactionConstruction.feeTypeSelected,
-  (feeTypeChosen) => feeTypeChosen
-)
-
-export const selectLastGasEstimatesRefreshTime = createSelector(
-  (state: { transactionConstruction: TransactionConstruction }) =>
-    state.transactionConstruction.lastGasEstimatesRefreshed,
-  (updateTime) => updateTime
-)
-
-export const selectTransactionData = createSelector(
-  (state: { transactionConstruction: TransactionConstruction }) =>
-    state.transactionConstruction.transactionRequest,
-  (transactionRequestData) => transactionRequestData
-)
-
-export const selectIsTransactionPendingSignature = createSelector(
-  (state: { transactionConstruction: TransactionConstruction }) =>
-    state.transactionConstruction.status,
-  (status) => status === "loaded" || status === "pending"
-)
-
-export const selectIsTransactionLoaded = createSelector(
-  (state: { transactionConstruction: TransactionConstruction }) =>
-    state.transactionConstruction.status,
-  (status) => status === "loaded"
-)
-
-export const selectIsTransactionSigned = createSelector(
-  (state: { transactionConstruction: TransactionConstruction }) =>
-    state.transactionConstruction.status,
-  (status) => status === "signed"
-)
-
-export const selectCurrentlyChosenNetworkFees = createSelector(
-  (state: { transactionConstruction: TransactionConstruction }) =>
-    state.transactionConstruction?.estimatedFeesPerGas?.[
-      state.transactionConstruction.feeTypeSelected
-    ],
-  (feeData) => feeData
-=======
->>>>>>> 18f996cb
 )