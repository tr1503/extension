--- conflicted
+++ resolved
@@ -15,12 +15,8 @@
 import { DomainName, HexString, URI } from "../types"
 import { normalizeEVMAddress } from "../lib/utils"
 import { AccountSigner } from "../services/signing"
-<<<<<<< HEAD
 import { NETWORK_BY_CHAIN_ID, TEST_NETWORK_BY_CHAIN_ID } from "../constants"
-=======
-import { TEST_NETWORK_BY_CHAIN_ID } from "../constants"
 import { convertFixedPoint } from "../lib/fixed-point"
->>>>>>> b3cd92d8
 
 /**
  * The set of available UI account types. These may or may not map 1-to-1 to
