import { createSlice, createSelector, current } from "@reduxjs/toolkit"
import Emittery from "emittery"
import { createBackgroundAsyncThunk } from "./utils"
import {
  AccountBalance,
  AccountNetwork,
  AnyAssetAmount,
  AnyEVMTransaction,
  ConfirmedEVMTransaction,
  FungibleAssetAmount,
  AnyEVMBlock,
  Network,
} from "../types"
import { AssetsState } from "./assets"
import { UIState } from "./ui"

// Adds user-specific values based on preferences. This is the combination of a
// conversion to the user's preferred currency for viewing, as well as a
// conversion to a decimal amount for assets that are represented by
// fixed-point integers.
type UserValue = {
  userValue: number | "unknown"
  decimalValue: number | "unknown"
  localizedUserValue?: string
  localizedDecimalValue?: string
  localizedPricePerToken?: string
}

type AccountBalanceWithUserValue = AccountBalance & {
  assetAmount: AnyAssetAmount & UserValue
}

type AccountData = {
  account: string
  network: Network
  balances: {
    [assetSymbol: string]: AccountBalanceWithUserValue
  }
  confirmedTransactions: ConfirmedEVMTransaction[]
  unconfirmedTransactions: AnyEVMTransaction[]
}

export type AccountState = {
  account?: any
  accountLoading?: string
  hasAccountError?: boolean
  // TODO Adapt to use AccountNetwork, probably via a Map and custom serialization/deserialization.
  accountsData: { [account: string]: AccountData | "loading" }
  combinedData: CombinedAccountData
  // TODO the blockHeight key should be changed to something
  // compatible with the idea of multiple networks.
  blocks: { [blockHeight: number]: AnyEVMBlock }
}

export type CombinedAccountData = {
  totalUserValue?: string
  assets: (AnyAssetAmount & UserValue)[]
  activity: AnyEVMTransaction[]
}

const USER_VALUE_DUST_THRESHOLD = 2

// Type assertion to confirm an AnyAssetAmount is a FungibleAssetAmount.
function isFungibleAssetAmount(
  assetAmount: AnyAssetAmount
): assetAmount is FungibleAssetAmount {
  return "decimals" in assetAmount.asset
}

// Fill in USD amounts for an asset.
function enrichAssetAmountWithUserAmounts(
  assetAmount: AnyAssetAmount
): AnyAssetAmount & UserValue {
  if (isFungibleAssetAmount(assetAmount)) {
    const {
      amount,
      asset: { decimals },
    } = assetAmount
    // TODO What actual precision do we want here? Probably more than 2
    // TODO decimals.
    const assetValue2Decimals = amount / 10n ** BigInt(decimals - 2)

    // Multiplying two 2-decimal precision fixed-points means dividing by
    // 4-decimal precision.
    const decimalValue = Number(assetValue2Decimals) / 100

    return {
      ...assetAmount,
      userValue: "unknown",
      decimalValue,
      localizedDecimalValue: decimalValue.toLocaleString("default", {
        maximumFractionDigits: 2,
      }),
    }
  }
  return {
    ...assetAmount,
    userValue: "unknown",
    decimalValue: "unknown",
  }
}

// Fill in USD amounts for an account balance.
function enrichWithUserAmounts(
  accountBalance: AccountBalance
): AccountBalanceWithUserValue {
  return {
    ...accountBalance,
    assetAmount: enrichAssetAmountWithUserAmounts(accountBalance.assetAmount),
  }
}

// Comparator for two transactions by block height. Can be used to sort in
// descending order of block height, with unspecified block heights (i.e.,
// unconfirmed transactions) at the front of the list in stable order.
function transactionBlockComparator(
  transactionA: AnyEVMTransaction,
  transactionB: AnyEVMTransaction
) {
  // If both transactions are confirmed, go in descending order of block height.
  if (transactionA.blockHeight !== null && transactionB.blockHeight !== null) {
    return transactionB.blockHeight - transactionA.blockHeight
  }

  // If both are unconfirmed, they are equal.
  if (transactionA.blockHeight === transactionB.blockHeight) {
    return 0
  }

  // If transaction B is unconfirmed, it goes before transaction A.
  if (transactionA.blockHeight !== null) {
    return 1
  }

  // If transaction A is unconfirmed, it goes before transaction B.
  return -1
}

export const initialState = {
  accountsData: {},
  combinedData: {
    totalUserValue: "",
    assets: [],
    activity: [],
  },
  blocks: {},
} as AccountState

// Looks up existing account data in the given AccountState, dealing with
// undefined addresses and filtering out data that is still loading.
function lookUpExistingAccountData(
  state: AccountState,
  ...addresses: (string | undefined)[]
): AccountData[] {
  return addresses
    .map((a) => {
      if (typeof a !== "undefined") {
        return state.accountsData[a]
      }
      return undefined
    })
    .filter(
      (a): a is AccountData => typeof a !== "undefined" && a !== "loading"
    )
}

// TODO Much of the combinedData bits should probably be done in a Reselect
// TODO selector.
const accountSlice = createSlice({
  name: "account",
  initialState,
  reducers: {
    blockSeen: (immerState, { payload: block }: { payload: AnyEVMBlock }) => {
      immerState.blocks[block.blockHeight] = block
    },
    loadAccount: (state, { payload: accountToLoad }: { payload: string }) => {
      return state.accountsData[accountToLoad]
        ? state // If the account data already exists, the account is already loaded.
        : {
            ...state,
            accountsData: { ...state.accountsData, [accountToLoad]: "loading" },
          }
    },
    updateAccountBalance: (
      immerState,
      { payload: updatedAccountBalance }: { payload: AccountBalance }
    ) => {
      const {
        account: updatedAccount,
        assetAmount: {
          asset: { symbol: updatedAssetSymbol },
        },
      } = updatedAccountBalance
      const existingAccountData = immerState.accountsData[updatedAccount]
      if (existingAccountData && existingAccountData !== "loading") {
        existingAccountData.balances[updatedAssetSymbol] =
          enrichWithUserAmounts(updatedAccountBalance)
      } else {
        immerState.accountsData[updatedAccount] = {
          account: updatedAccount,
          network: updatedAccountBalance.network,
          balances: {
            [updatedAssetSymbol]: enrichWithUserAmounts(updatedAccountBalance),
          },
          unconfirmedTransactions: [],
          confirmedTransactions: [],
        }
      }

      // A key assumption here is that the balances of two accounts in
      // accountsData are mutually exclusive; that is, that there are no two
      // accounts in accountsData all or part of whose balances are shared with
      // each other.
      const combinedAccountBalances = Object.values(immerState.accountsData)
        .flatMap((ad) =>
          ad === "loading"
            ? []
            : Object.values(ad.balances).map((ab) => ab.assetAmount)
        )
        .filter((b) => b)

      immerState.combinedData.totalUserValue = combinedAccountBalances
        .reduce(
          (acc, { userValue }) =>
            userValue === "unknown" ? acc : acc + userValue,
          0
        )
        .toLocaleString("default", { maximumFractionDigits: 2 })
      immerState.combinedData.assets = Object.values(
        combinedAccountBalances.reduce<{
          [symbol: string]: AnyAssetAmount & UserValue
        }>((acc, combinedAssetAmount) => {
          const assetSymbol = combinedAssetAmount.asset.symbol
          acc[assetSymbol] = enrichAssetAmountWithUserAmounts({
            ...combinedAssetAmount,
            amount:
              (acc[assetSymbol]?.amount || 0n) + combinedAssetAmount.amount,
          })
          return acc
        }, {})
      )
    },
    transactionSeen: (
      immerState,
      { payload: transaction }: { payload: AnyEVMTransaction }
    ) => {
      const existingAccounts = lookUpExistingAccountData(
        immerState,
        transaction.from.toLowerCase(),
        transaction.to?.toLowerCase()
      )

      existingAccounts.forEach((immerExistingAccount) => {
        if (
          immerExistingAccount.confirmedTransactions.find(
            (t) => t.hash === transaction.hash
          )
        ) {
          // TODO Probably this will only happen during a reorg? May make sense
          // TODO for a transaction to move from confirmed to unconfirmed in
          // TODO that scenario, but what if we get info on a transaction
          // TODO that's already been confirmed due to backend sync issues?

          // If there is a confirmed transaction, do not update the unconfirmed
          // transaction list.
          return
        }

        immerExistingAccount.unconfirmedTransactions = [
          transaction,
          ...immerExistingAccount.unconfirmedTransactions.filter(
            (t) => t.hash !== transaction.hash
          ),
        ]
      })

      immerState.combinedData.activity = Array.from(
        // Use a Map to drop any duplicate transaction entries, e.g. a send
        // between two tracked accounts.
        new Map(
          Object.values(current(immerState.accountsData))
            .flatMap((ad) =>
              ad === "loading"
                ? []
                : ad.unconfirmedTransactions.concat(ad.confirmedTransactions)
            )
            .map((t) => [t.hash, t])
        ).values()
      ).sort(transactionBlockComparator)
    },
    transactionConfirmed: (
      immerState,
      { payload: transaction }: { payload: ConfirmedEVMTransaction }
    ) => {
      const existingAccounts = lookUpExistingAccountData(
        immerState,
        transaction.from.toLowerCase(),
        transaction.to?.toLowerCase()
      )

      existingAccounts.forEach((immerAccount) => {
        immerAccount.unconfirmedTransactions = [
          ...immerAccount.unconfirmedTransactions.filter(
            (t) => t.hash !== transaction.hash
          ),
        ]
        immerAccount.confirmedTransactions = [
          transaction,
          ...immerAccount.confirmedTransactions.filter(
            (t) => t.hash !== transaction.hash
          ),
        ]
      })

      immerState.combinedData.activity = Array.from(
        // Use a Map to drop any duplicate transaction entries, e.g. a send
        // between two tracked accounts.
        new Map(
          Object.values(current(immerState.accountsData))
            .flatMap((ad) =>
              ad === "loading"
                ? []
                : ad.unconfirmedTransactions.concat(ad.confirmedTransactions)
            )
            .map((t) => [t.hash, t])
        ).values()
      ).sort(transactionBlockComparator)
    },
  },
})

export const {
  loadAccount,
  updateAccountBalance,
  transactionSeen,
  transactionConfirmed,
  blockSeen,
} = accountSlice.actions

export default accountSlice.reducer

export type Events = {
  addAccount: AccountNetwork
}

export const emitter = new Emittery<Events>()

/**
 * Async thunk whose dispatch promise will return when the account has been
 * added.
 *
 * Actual account data will flow into the redux store through other channels;
 * the promise returned from this action's dispatch will be fulfilled by a void
 * value.
 */

export const addAccountNetwork = createBackgroundAsyncThunk(
  "account/addAccount",
  async (accountNetwork: AccountNetwork, { dispatch }) => {
    dispatch(loadAccount(accountNetwork.account))
    await emitter.emit("addAccount", accountNetwork)
  }
)

function formatPrice(price: number): string {
  return new Intl.NumberFormat("en-US", {
    style: "currency",
    currency: "USD",
  })
    .format(price)
    .split("$")[1]
}

export const getAccountState = (state: {
  account: AccountState
}): AccountState => state.account

// FIXME This should probably live somewhere else.
export const getFullState = (state: {
  account: AccountState
  assets: AssetsState
  ui: UIState
}): { account: AccountState; assets: AssetsState; ui: UIState } => state

export const selectAccountAndTimestampedActivities = createSelector(
  getFullState,
  (state) => {
    const { account, assets, ui } = state

    // Derive activities with timestamps included
    const activity = account.combinedData.activity.map((activityItem) => {
      const isSent =
        activityItem.from.toLowerCase() ===
        Object.keys(account.accountsData)[0].toLowerCase()

      return {
        ...activityItem,
        ...(activityItem.blockHeight && {
          timestamp: account?.blocks[activityItem.blockHeight]?.timestamp,
        }),
        isSent,
      }
    })

    // Keep a tally of the total user value
    let totalUserValue: number | undefined

    // Derive account "assets"/assetAmount which include USD values using
    // data from the assets slice
<<<<<<< HEAD
    const accountAssets = account.combinedData.assets
      .filter((assetItem) => {
        return assetItem.localizedDecimalValue !== "∞"
      })
      .map((assetItem) => {
        const rawAsset = assets.find(
          (asset) =>
            asset.symbol === assetItem.asset.symbol && asset.recentPrices.USD
        )

        // TODO Better determine which side is USD---possibly using
        // TODO USD.pair[0|1].symbol and a known constant?
        const possibleUsdAmount = rawAsset?.recentPrices?.USD?.amounts?.[1]
        const usdIndex =
          possibleUsdAmount !== undefined && possibleUsdAmount > 1 ? 1 : 0
        const usdAsset = rawAsset?.recentPrices?.USD?.pair[usdIndex]

        if (
          rawAsset &&
          usdAsset &&
          "decimals" in usdAsset &&
          "decimals" in assetItem.asset
        ) {
          const usdNonDecimalValue = rawAsset.recentPrices.USD.amounts[usdIndex]

          const usdDecimals = usdAsset.decimals
          const combinedDecimals = assetItem.asset.decimals + usdDecimals

          // Choose the precision we actually want
          const desiredDecimals = 2

          // Multiply the amount by the conversion factor (usdNonDecimalValue) as BigInts
          const userValue = usdNonDecimalValue * BigInt(assetItem.amount)

          const dividedOutDecimals =
            userValue /
            10n ** (BigInt(combinedDecimals) - BigInt(desiredDecimals))
          const localizedUserValue =
            Number(dividedOutDecimals) / 10 ** desiredDecimals

          // Add to total user value
          if (localizedUserValue > 0) {
            if (typeof totalUserValue === "undefined") {
              totalUserValue = localizedUserValue
            } else if (typeof totalUserValue === "number") {
              totalUserValue += localizedUserValue
            }
          }
=======
    let accountAssets = account.combinedData.assets.map((assetItem) => {
      const rawAsset = assets.find(
        (asset) =>
          asset.symbol === assetItem.asset.symbol && asset.recentPrices.USD
      )
>>>>>>> 521df1f1

      // TODO Better determine which side is USD---possibly using
      // TODO USD.pair[0|1].symbol and a known constant?
      const possibleUsdAmount = rawAsset?.recentPrices?.USD?.amounts?.[1]
      const usdIndex =
        possibleUsdAmount !== undefined && possibleUsdAmount > 1 ? 1 : 0
      const usdAsset = rawAsset?.recentPrices?.USD?.pair[usdIndex]

      if (
        rawAsset &&
        usdAsset &&
        "decimals" in usdAsset &&
        "decimals" in assetItem.asset
      ) {
        const usdNonDecimalValue = rawAsset.recentPrices.USD.amounts[usdIndex]

        const usdDecimals = usdAsset.decimals
        const combinedDecimals = assetItem.asset.decimals + usdDecimals

        // Choose the precision we actually want
        const desiredDecimals = 2

        // Multiply the amount by the conversion factor (usdNonDecimalValue) as BigInts
        const userValue = usdNonDecimalValue * BigInt(assetItem.amount)

        const dividedOutDecimals =
          userValue /
          10n ** (BigInt(combinedDecimals) - BigInt(desiredDecimals))
        const localizedUserValue =
          Number(dividedOutDecimals) / 10 ** desiredDecimals

        // Add to total user value
        if (localizedUserValue > 0) {
          if (typeof totalUserValue === "undefined") {
            totalUserValue = localizedUserValue
          } else if (typeof totalUserValue === "number") {
            totalUserValue += localizedUserValue
          }
        }

        return {
          ...assetItem,
          localizedUserValue: formatPrice(localizedUserValue),
          localizedPricePerToken: formatPrice(
            Number(usdNonDecimalValue) / 10 ** usdDecimals
          ),
        }
      }
      return {
        ...assetItem,
      }
    })

    const updatedAccountAssets = [...accountAssets].filter((assetItem) => {
      // If hideDust is true the below will filter out tokens that have USD value set
      // Value currently set to 2(usd) can be changed to a dynamic value later
      // This will have to use a different method if we introduce other currencies
      if (ui.settings?.hideDust) {
        const reformat = parseFloat(
          assetItem.localizedUserValue?.replace(/,/g, "") ?? "0"
        )
        return (
          (reformat > USER_VALUE_DUST_THRESHOLD ||
            assetItem.localizedUserValue === "Unknown") &&
          (assetItem.decimalValue > 0 || assetItem.decimalValue === null)
        )
      }
      return (
        assetItem.asset.symbol === "ETH" ||
        assetItem.decimalValue > 0 ||
        assetItem.decimalValue === null
      )
    })

    return {
      combinedData: {
        assets: updatedAccountAssets,
        totalUserValue: totalUserValue
          ? formatPrice(totalUserValue)
          : undefined,
        activity: account.combinedData.activity,
      },
      accountData: account.accountsData,
      activity,
    }
  }
)<|MERGE_RESOLUTION|>--- conflicted
+++ resolved
@@ -407,62 +407,11 @@
 
     // Derive account "assets"/assetAmount which include USD values using
     // data from the assets slice
-<<<<<<< HEAD
-    const accountAssets = account.combinedData.assets
-      .filter((assetItem) => {
-        return assetItem.localizedDecimalValue !== "∞"
-      })
-      .map((assetItem) => {
-        const rawAsset = assets.find(
-          (asset) =>
-            asset.symbol === assetItem.asset.symbol && asset.recentPrices.USD
-        )
-
-        // TODO Better determine which side is USD---possibly using
-        // TODO USD.pair[0|1].symbol and a known constant?
-        const possibleUsdAmount = rawAsset?.recentPrices?.USD?.amounts?.[1]
-        const usdIndex =
-          possibleUsdAmount !== undefined && possibleUsdAmount > 1 ? 1 : 0
-        const usdAsset = rawAsset?.recentPrices?.USD?.pair[usdIndex]
-
-        if (
-          rawAsset &&
-          usdAsset &&
-          "decimals" in usdAsset &&
-          "decimals" in assetItem.asset
-        ) {
-          const usdNonDecimalValue = rawAsset.recentPrices.USD.amounts[usdIndex]
-
-          const usdDecimals = usdAsset.decimals
-          const combinedDecimals = assetItem.asset.decimals + usdDecimals
-
-          // Choose the precision we actually want
-          const desiredDecimals = 2
-
-          // Multiply the amount by the conversion factor (usdNonDecimalValue) as BigInts
-          const userValue = usdNonDecimalValue * BigInt(assetItem.amount)
-
-          const dividedOutDecimals =
-            userValue /
-            10n ** (BigInt(combinedDecimals) - BigInt(desiredDecimals))
-          const localizedUserValue =
-            Number(dividedOutDecimals) / 10 ** desiredDecimals
-
-          // Add to total user value
-          if (localizedUserValue > 0) {
-            if (typeof totalUserValue === "undefined") {
-              totalUserValue = localizedUserValue
-            } else if (typeof totalUserValue === "number") {
-              totalUserValue += localizedUserValue
-            }
-          }
-=======
-    let accountAssets = account.combinedData.assets.map((assetItem) => {
+    const accountAssets = account.combinedData.assets.map((assetItem) => {
       const rawAsset = assets.find(
         (asset) =>
           asset.symbol === assetItem.asset.symbol && asset.recentPrices.USD
       )
->>>>>>> 521df1f1
 
       // TODO Better determine which side is USD---possibly using
       // TODO USD.pair[0|1].symbol and a known constant?
