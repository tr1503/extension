--- conflicted
+++ resolved
@@ -1,24 +1,7 @@
 import { createSlice } from "@reduxjs/toolkit"
-<<<<<<< HEAD
-import { Ability } from "../services/abilities"
-=======
-import Emittery from "emittery"
 import { Ability, ABILITY_TYPES_ENABLED } from "../abilities"
->>>>>>> 476ec89a
 import { HexString, NormalizedEVMAddress } from "../types"
 import { createBackgroundAsyncThunk } from "./utils"
-
-<<<<<<< HEAD
-=======
-export type Events = {
-  reportSpam: {
-    address: NormalizedEVMAddress
-    abilitySlug: string
-    reason: string
-  }
-}
-
-export const emitter = new Emittery<Events>()
 
 export type State = "open" | "completed" | "expired" | "deleted" | "all"
 
@@ -28,7 +11,6 @@
   accounts: string[]
 }
 
->>>>>>> 476ec89a
 type AbilitiesState = {
   filter: Filter
   abilities: {
@@ -62,16 +44,14 @@
         immerState.abilities[address][ability.abilityId] = ability
       })
     },
-<<<<<<< HEAD
     updateAbility: (immerState, { payload }: { payload: Ability }) => {
       immerState.abilities[payload.address][payload.abilityId] = payload
-=======
+    },
     deleteAbilitiesForAccount: (
       immerState,
       { payload: address }: { payload: HexString }
     ) => {
       delete immerState.abilities[address]
->>>>>>> 476ec89a
     },
     deleteAbility: (
       immerState,
@@ -108,11 +88,8 @@
 
 export const {
   addAbilities,
-<<<<<<< HEAD
   updateAbility,
-=======
   deleteAbilitiesForAccount,
->>>>>>> 476ec89a
   deleteAbility,
   toggleHideDescription,
   updateState,
