--- conflicted
+++ resolved
@@ -16,21 +16,14 @@
 import to17 from "./to-17"
 import to18 from "./to-18"
 import to19 from "./to-19"
-<<<<<<< HEAD
+import to20 from "./to-20"
 import to21 from "./to-21"
-=======
-import to20 from "./to-20"
->>>>>>> af2f6449
 
 /**
  * The version of persisted Redux state the extension is expecting. Any previous
  * state without this version, or with a lower version, ought to be migrated.
  */
-<<<<<<< HEAD
 export const REDUX_STATE_VERSION = 21
-=======
-export const REDUX_STATE_VERSION = 20
->>>>>>> af2f6449
 
 /**
  * Common type for all migration functions.
@@ -59,11 +52,8 @@
   17: to17,
   18: to18,
   19: to19,
-<<<<<<< HEAD
+  20: to20,
   21: to21,
-=======
-  20: to20,
->>>>>>> af2f6449
 }
 
 /**
