--- conflicted
+++ resolved
@@ -376,7 +376,6 @@
   return false
 }
 
-<<<<<<< HEAD
 type AssetType = "base" | "erc20"
 
 export type AssetID = `${AssetType}/${string}`
@@ -389,7 +388,8 @@
   }
 
   return `erc20/${asset.contractAddress}`
-=======
+}
+
 // FIXME Unify once asset similarity code is unified.
 export function isSameAsset(asset1?: AnyAsset, asset2?: AnyAsset): boolean {
   if (typeof asset1 === "undefined" || typeof asset2 === "undefined") {
@@ -418,5 +418,4 @@
   }
 
   return asset1.symbol === asset2.symbol
->>>>>>> 8cdc97a1
 }