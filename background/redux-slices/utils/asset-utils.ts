import {
  AnyAssetAmount,
  assetAmountToDesiredDecimals,
  convertAssetAmountViaPricePoint,
  unitPricePointForPricePoint,
  isFungibleAssetAmount,
  PricePoint,
  FungibleAsset,
  UnitPricePoint,
  AnyAsset,
  CoinGeckoAsset,
  isSmartContractFungibleAsset,
} from "../../assets"
import {
  BUILT_IN_NETWORK_BASE_ASSETS,
  OPTIMISM,
  POLYGON,
} from "../../constants"
import { fromFixedPointNumber } from "../../lib/fixed-point"
import { AnyNetwork, NetworkBaseAsset } from "../../networks"
import { hardcodedMainCurrencySign } from "./constants"

/**
 * Adds user-specific amounts based on preferences. This is the combination of
 * a conversion to the user's preferred currency for viewing as a floating
 * point number, as well as a conversion to a localized form of that
 * representation. Also includes the price per token in the main currency, in
 * localized form.
 */
export type AssetMainCurrencyAmount = {
  mainCurrencyAmount?: number
  localizedMainCurrencyAmount?: string
  unitPrice?: number
  localizedUnitPrice?: string
}

/**
 * Adds a conversion of the asset amount to a floating point number, as well as
 * a conversion to a localized form of that representation.
 */
export type AssetDecimalAmount = {
  decimalAmount: number
  localizedDecimalAmount: string
}

/**
 * All network base assets have a chainID property
 */
export function isNetworkBaseAsset(asset: AnyAsset): asset is NetworkBaseAsset {
  return "chainID" in asset
}

export function sameNetworkBaseAsset(
  asset: NetworkBaseAsset,
  other: NetworkBaseAsset
): boolean {
  return asset.chainID === other.chainID
}

function isOptimismBaseAsset(asset: AnyAsset) {
  const hasMatchingChainID =
    (isSmartContractFungibleAsset(asset) &&
      asset.homeNetwork.chainID === OPTIMISM.chainID) ||
    (isNetworkBaseAsset(asset) && asset.chainID === OPTIMISM.chainID)

  return (
    hasMatchingChainID &&
    "contractAddress" in asset &&
    asset.contractAddress === OPTIMISM.baseAsset.contractAddress
  )
}

function isPolygonBaseAsset(asset: AnyAsset) {
  const hasMatchingChainID =
    (isSmartContractFungibleAsset(asset) &&
      asset.homeNetwork.chainID === POLYGON.chainID) ||
    (isNetworkBaseAsset(asset) && asset.chainID === POLYGON.chainID)

  return (
    hasMatchingChainID &&
    "contractAddress" in asset &&
    asset.contractAddress === POLYGON.baseAsset.contractAddress
  )
}

/**
 * Given an asset and a network, determines whether the given asset is the base
 * asset for the given network. Used to special-case transactions that should
 * work differently for base assets vs, for example, smart contract assets.
 *
 * @param asset The asset that could be a base asset for a network.
 * @param network The network whose base asset `asset` should be checked against.
 *
 * @return True if the passed asset is the base asset for the passed network.
 */
export function isBuiltInNetworkBaseAsset(
  asset: AnyAsset,
  network: AnyNetwork
): asset is NetworkBaseAsset {
  if (network.chainID === OPTIMISM.chainID && isOptimismBaseAsset(asset)) {
    return true
  }

  if (network.chainID === POLYGON.chainID && isPolygonBaseAsset(asset)) {
    return true
  }

  return (
    isNetworkBaseAsset(asset) &&
    asset.symbol === network.baseAsset.symbol &&
    asset.chainID === network.baseAsset.chainID &&
    asset.name === network.baseAsset.name
  )
}

/**
 * Return network base asset for chain by asset symbol.
 */
export function getBuiltInNetworkBaseAsset(
  symbol: string,
  chainID: string
): (NetworkBaseAsset & Required<CoinGeckoAsset>) | undefined {
  return BUILT_IN_NETWORK_BASE_ASSETS.find(
    (asset) => asset.symbol === symbol && asset.chainID === chainID
  )
}

/**
 * @param asset1 any asset
 * @param asset2 any asset
 * @returns true if both assets are the same network base assets
 */
export function sameBuiltInNetworkBaseAsset(
  asset1: AnyAsset,
  asset2: AnyAsset
): boolean {
  // for base assets with possible homeNetwork field
  if (isOptimismBaseAsset(asset1) && isOptimismBaseAsset(asset2)) return true

  if (isPolygonBaseAsset(asset1) && isPolygonBaseAsset(asset2)) return true

  // for other base assets
  if (
    "homeNetwork" in asset1 ||
    "homeNetwork" in asset2 ||
    !isNetworkBaseAsset(asset1) ||
    !isNetworkBaseAsset(asset2)
  ) {
    return false
  }

  return (
    asset1.symbol === asset2.symbol &&
    asset1.chainID === asset2.chainID &&
    asset1.name === asset2.name
  )
}

/**
 * Given an asset symbol, price as a JavaScript number, and a number of desired
 * decimals during formatting, format the price in a localized way as a
 * currency of symbol `assetSymbol`.
 *
 * @param currencySymbol The symbol of the currency being formatted.
 * @param currencyAmount The amount of the currency being formatted.
 * @param desiredDecimals The desired number of decimals of the formatted
 *        result.
 *
 * @return A localized representatin of the currency amount with the given
 *         currency symbol.
 */
export function formatCurrencyAmount(
  currencySymbol: string,
  currencyAmount: number,
  desiredDecimals: number
): string {
  return (
    new Intl.NumberFormat("default", {
      style: "currency",
      currency: currencySymbol,
      minimumFractionDigits: desiredDecimals,
      maximumFractionDigits: desiredDecimals,
    })
      .format(currencyAmount)
      // FIXME This assumes the assetSymbol passed is USD
      // FIXME Instead, we should use formatToParts.
      .split(hardcodedMainCurrencySign)[1]
  )
}

/**
 * Fill in amounts related to the user's preferred main currency for a priced
 * asset. The asset price point should be a PricePoint
 * with the assetAmount's asset as the first entry and the main currency as the
 * second. The decimal and localized values will be JavaScript numbers with
 * desiredDecimals numbers after the decimal point.
 *
 * @param assetAmount An amount with associated asset whose conversion to the
 *        main currency will be given by the price point.
 * @param assetPricePoint The price of the asset in `assetAmount` in terms of
 *        the main currency. The main currency should be second in the price
 *        point pair. If undefined, the main currency data will not be populated.
 * @param desiredDecimals The number of floating point decimals to keep when
 *        converting from fixed point to floating point. Also the number of
 *        decimals rendered in the localized form.
 *
 * @return The existing `assetAmount` with four additional fields,
 *         `mainCurrencyValue`, `localizedMainCurrencyValue`, `unitPrice` and
 *         `localizedUnitPrice`. The first is the value of the asset in the
 *         main currency as a floating point JS number suitable for simple
 *         mathematical operations and comparisons. The second is the same
 *         value converted to a localized string based on the user's locale.
 *         The third is the unit price for the asset in the user's preferred
 *         currency. Finally, the last is the same value converted to a
 *         localized string based on the user's locale.
 */
export function enrichAssetAmountWithMainCurrencyValues<
  T extends AnyAssetAmount
>(
  assetAmount: T,
  assetPricePoint: PricePoint | undefined,
  desiredDecimals: number
): T & AssetMainCurrencyAmount {
  const convertedAssetAmount = convertAssetAmountViaPricePoint(
    assetAmount,
    assetPricePoint
  )
  const { unitPrice } = unitPricePointForPricePoint(assetPricePoint) ?? {
    unitPrice: undefined,
  }

  if (typeof convertedAssetAmount !== "undefined") {
    const convertedDecimalValue = assetAmountToDesiredDecimals(
      convertedAssetAmount,
      desiredDecimals
    )
    const unitPriceDecimalValue =
      typeof unitPrice === "undefined"
        ? undefined
        : assetAmountToDesiredDecimals(unitPrice, desiredDecimals)

    return {
      ...assetAmount,
      mainCurrencyAmount: convertedDecimalValue,
      localizedMainCurrencyAmount: formatCurrencyAmount(
        convertedAssetAmount.asset.symbol,
        convertedDecimalValue,
        desiredDecimals
      ),
      unitPrice: unitPriceDecimalValue,
      localizedUnitPrice:
        typeof unitPriceDecimalValue === "undefined"
          ? undefined
          : formatCurrencyAmount(
              convertedAssetAmount.asset.symbol,
              unitPriceDecimalValue,
              desiredDecimals
            ),
    }
  }

  return {
    ...assetAmount,
  }
}

/**
 * Fill in decimal amount equivalents for the given fixed point asset amount,
 * including a localized version.
 */
export function enrichAssetAmountWithDecimalValues<T extends AnyAssetAmount>(
  assetAmount: T,
  desiredDecimals: number
): T & AssetDecimalAmount {
  const decimalAmount = isFungibleAssetAmount(assetAmount)
    ? assetAmountToDesiredDecimals(assetAmount, desiredDecimals)
    : // If the asset is not fungible, the amount should have 0 decimals of
      // precision.
      assetAmountToDesiredDecimals(
        { ...assetAmount, asset: { ...assetAmount.asset, decimals: 0 } },
        desiredDecimals
      )

  return {
    ...assetAmount,
    decimalAmount,
    localizedDecimalAmount: decimalAmount.toLocaleString("default", {
      maximumFractionDigits: desiredDecimals,
    }),
  }
}

/**
 * Heuristically determine the number of decimal places to use for an asset
 * with a given given unitPrice.
 *
 * Heuristically add decimal places to high-unit-price assets, 1 decimal place
 * per order of magnitude in the unit price. For example, if USD is the main
 * currency and the asset unit price is $100, 2 decimal points, if $1000, 3
 * decimal points, if $10000, 4 decimal points, etc.
 *
 * Note that order of magnitude is rounded up (e.g. a $1000 unit price is 3
 * orders of magnitude and gets 3 decimal points, while $2000 is treated as
 * greater than 3 orders of magnitude, so it gets 4 decimal points).
 *
 * @param minimumDesiredDecimals The minimum number of decimals to return; for
 *        unit prices whose magnitude would heuristically land on fewer decimals,
 *        force the number to this minimum.
 * @param unitPrice The unit price as a decimal number.
 */
export function heuristicDesiredDecimalsForUnitPrice(
  minimumDesiredDecimals: number,
  unitPrice: UnitPricePoint<FungibleAsset> | number | undefined
): number {
  const numericUnitPrice =
    typeof unitPrice === "undefined" || typeof unitPrice === "number"
      ? unitPrice
      : fromFixedPointNumber(
          {
            amount: unitPrice.unitPrice.amount,
            decimals: unitPrice.unitPrice.asset.decimals,
          },
          10
        )

  return Math.max(
    // If no unit price is provided, just assume 0, which will use the minimum
    // desired decimals. Supporting this makes it easier for callers to
    // special-case unit prices that could not be resolved.
    Math.ceil(Math.log10(numericUnitPrice ?? 0)),
    minimumDesiredDecimals
  )
}

/**
 * NB: non-base assets that don't have any token lists are considered
 * untrusted. Reifying base assets clearly will improve this check down the
 * road. Eventually, assets can be flagged as trusted by adding them to an
 * "internal" token list that users can export and share.
 *
 */
export function isUntrustedAsset(asset: AnyAsset | undefined): boolean {
  if (asset) {
<<<<<<< HEAD
=======
    if (asset.metadata?.trusted === true) {
      return false
    }

    const numTokenLists = asset?.metadata?.tokenLists?.length ?? 0
>>>>>>> 9340ae18
    const baseAsset = isNetworkBaseAsset(asset)

    return !baseAsset && asset?.metadata?.trusted !== true
  }

  return false
}<|MERGE_RESOLUTION|>--- conflicted
+++ resolved
@@ -341,17 +341,13 @@
  */
 export function isUntrustedAsset(asset: AnyAsset | undefined): boolean {
   if (asset) {
-<<<<<<< HEAD
-=======
     if (asset.metadata?.trusted === true) {
       return false
     }
 
-    const numTokenLists = asset?.metadata?.tokenLists?.length ?? 0
->>>>>>> 9340ae18
     const baseAsset = isNetworkBaseAsset(asset)
 
-    return !baseAsset && asset?.metadata?.trusted !== true
+    return !baseAsset
   }
 
   return false
