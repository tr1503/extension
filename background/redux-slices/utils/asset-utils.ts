--- conflicted
+++ resolved
@@ -377,7 +377,6 @@
   return false
 }
 
-<<<<<<< HEAD
 type AssetType = "base" | "erc20"
 
 export type AssetID = `${AssetType}/${string}`
@@ -390,7 +389,8 @@
   }
 
   return `erc20/${asset.contractAddress}`
-=======
+}
+
 /**
  * Assets that are untrusted and have not been verified by the user
  * should not be swapped or sent.
@@ -400,7 +400,6 @@
     return true
   }
   return isUntrustedAsset(asset) ? !isUnverifiedAssetByUser(asset) : true
->>>>>>> 0062f9d0
 }
 
 // FIXME Unify once asset similarity code is unified.
