import { createSlice } from "@reduxjs/toolkit"
import Emittery from "emittery"
import { AddressOnNetwork } from "../accounts"
import { fromFixedPointNumber } from "../lib/fixed-point"
import { normalizeEVMAddress } from "../lib/utils"
import { NFT, NFTCollection } from "../nfts"
import { createBackgroundAsyncThunk } from "./utils"

export type NFTCollectionCached = {
  floorPrice?: {
    value: number
    tokenSymbol: string
  }
  nfts: NFT[]
  hasNextPage: boolean
} & Omit<NFTCollection, "floorPrice">

export type NFTsState = {
  [chainID: string]: {
    [address: string]: {
      [collectionID: string]: NFTCollectionCached
    }
  }
}

export type NFTWithCollection = {
  collection: NFTCollectionCached
  nft: NFT
}

export type FiltersState = []

export type NFTsSliceState = {
  isReloading: boolean
  nfts: NFTsState
  filters: FiltersState
}

export type Events = {
  fetchNFTs: { collectionID: string; account: AddressOnNetwork }
  fetchMoreNFTs: { collectionID: string; account: AddressOnNetwork }
  refetchCollections: never
}

export const emitter = new Emittery<Events>()

function updateCollection(
  acc: NFTsSliceState,
  collection: NFTCollection
): void {
  const {
    id,
    name,
    nftCount,
    totalNftCount,
    network,
    owner,
    floorPrice,
    hasBadges,
    thumbnailURL,
  } = collection
  const { chainID } = network
  const ownerAddress = normalizeEVMAddress(owner)
  acc.nfts[chainID] ??= {}
  acc.nfts[chainID][ownerAddress] ??= {}
  const savedCollection = acc.nfts[chainID][ownerAddress][collection.id] ?? {}

  acc.nfts[chainID][ownerAddress][collection.id] = {
    id,
    name,
    nftCount,
    totalNftCount,
    nfts: savedCollection.nfts ?? [],
    hasBadges: savedCollection.hasBadges || hasBadges, // once we know it has badges it should stay like that
    network,
<<<<<<< HEAD
    owner: ownerAddress,
    thumbnail,
    hasNextPage: false,
=======
    owner,
    thumbnailURL,
>>>>>>> a830749b
    floorPrice: floorPrice && {
      value: fromFixedPointNumber(
        { amount: floorPrice.value, decimals: floorPrice.token.decimals },
        4
      ),
      tokenSymbol: floorPrice.token.symbol,
    },
  }
}

function initializeCollections(collections: NFTCollection[]): NFTsSliceState {
  const state: NFTsSliceState = {
    isReloading: false,
    nfts: {},
    filters: [],
  }
  collections.forEach((collection) => updateCollection(state, collection))
  return state
}

const NFTsSlice = createSlice({
  name: "nftsUpdate",
  initialState: {
    isReloading: false,
    nfts: {},
    filters: [],
  } as NFTsSliceState,
  reducers: {
    initializeNFTs: (
      immerState,
      {
        payload,
      }: {
        payload: NFTCollection[]
      }
    ) => initializeCollections(payload),
    updateNFTsCollections: (
      immerState,
      { payload: collections }: { payload: NFTCollection[] }
    ) => {
      collections.forEach((collection) =>
        updateCollection(immerState, collection)
      )
    },
    updateNFTs: (
      immerState,
      {
        payload,
      }: {
        payload: {
          account: AddressOnNetwork
          collectionID: string
          nfts: NFT[]
          hasNextPage: boolean
        }
      }
    ) => {
      const {
        account: { network, address },
        collectionID,
        nfts,
        hasNextPage,
      } = payload

      const collectionToUpdate =
        immerState.nfts[network.chainID][normalizeEVMAddress(address)][
          collectionID
        ]

      collectionToUpdate.nfts = nfts
      collectionToUpdate.hasNextPage = hasNextPage
    },
    updateIsReloading: (
      immerState,
      { payload: isReloading }: { payload: boolean }
    ) => {
      immerState.isReloading = isReloading
    },
    deleteNFTsForAddress: (
      immerState,
      {
        payload: address,
      }: {
        payload: string
      }
    ) => {
      const normalizedAddress = normalizeEVMAddress(address)

      Object.keys(immerState.nfts).forEach((chainID) => {
        delete immerState.nfts[chainID][normalizedAddress]
      })
    },
    cleanCachedNFTs: (immerState) => {
      Object.keys(immerState.nfts).forEach((chainID) =>
        Object.keys(immerState.nfts[chainID]).forEach((address) =>
          Object.keys(immerState.nfts[chainID][address]).forEach(
            (collectionID) => {
              const collection = immerState.nfts[chainID][address][collectionID]

              // TODO: as badges are always expanded they are not updating on intersection
              // Figure out a way for badges to follow the same rules as regular nfts
              if (!collection.hasBadges) {
                const reducedList = collection.nfts.slice(0, 2) // leave 2 nfts to avoid unnecessary updates
                collection.nfts = reducedList
              }
            }
          )
        )
      )
    },
  },
})

export const {
  initializeNFTs,
  updateNFTsCollections,
  updateNFTs,
  updateIsReloading,
  deleteNFTsForAddress,
  cleanCachedNFTs,
} = NFTsSlice.actions
export default NFTsSlice.reducer

export const fetchNFTsFromCollection = createBackgroundAsyncThunk(
  "nfts/fetchNFTsFromCollection",
  async (payload: { collectionID: string; account: AddressOnNetwork }) => {
    await emitter.emit("fetchNFTs", payload)
<<<<<<< HEAD
  }
)

export const fetchMoreNFTsFromCollection = createBackgroundAsyncThunk(
  "nfts/fetchMoreNFTsFromCollection",
  async (payload: { collectionID: string; account: AddressOnNetwork }) => {
    await emitter.emit("fetchMoreNFTs", payload)
  }
)

export const refetchCollections = createBackgroundAsyncThunk(
  "nfts/refetchCollections",
  async () => {
    await emitter.emit("refetchCollections")
=======
>>>>>>> a830749b
  }
)<|MERGE_RESOLUTION|>--- conflicted
+++ resolved
@@ -73,14 +73,9 @@
     nfts: savedCollection.nfts ?? [],
     hasBadges: savedCollection.hasBadges || hasBadges, // once we know it has badges it should stay like that
     network,
-<<<<<<< HEAD
     owner: ownerAddress,
-    thumbnail,
+    thumbnailURL,
     hasNextPage: false,
-=======
-    owner,
-    thumbnailURL,
->>>>>>> a830749b
     floorPrice: floorPrice && {
       value: fromFixedPointNumber(
         { amount: floorPrice.value, decimals: floorPrice.token.decimals },
@@ -208,7 +203,6 @@
   "nfts/fetchNFTsFromCollection",
   async (payload: { collectionID: string; account: AddressOnNetwork }) => {
     await emitter.emit("fetchNFTs", payload)
-<<<<<<< HEAD
   }
 )
 
@@ -223,7 +217,5 @@
   "nfts/refetchCollections",
   async () => {
     await emitter.emit("refetchCollections")
-=======
->>>>>>> a830749b
   }
 )