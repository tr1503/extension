--- conflicted
+++ resolved
@@ -161,16 +161,14 @@
     ) => {
       immerState.referrer = referrer
     },
-<<<<<<< HEAD
     resetReferrer: (immerState) => {
       immerState.referrer = null
-=======
+    },
     setReferrerStats: (
       immerState,
       { payload: reffererStats }: { payload: ReferrerStats }
     ) => {
       immerState.referrerStats = reffererStats
->>>>>>> f1d2a345
     },
   },
 })
@@ -187,11 +185,8 @@
   resetClaimFlow,
   claimError,
   setReferrer,
-<<<<<<< HEAD
   resetReferrer,
-=======
   setReferrerStats,
->>>>>>> f1d2a345
 } = claimingSlice.actions
 
 export default claimingSlice.reducer
