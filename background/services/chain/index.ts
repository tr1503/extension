--- conflicted
+++ resolved
@@ -284,11 +284,8 @@
   override async internalStartService(): Promise<void> {
     await super.internalStartService()
 
-<<<<<<< HEAD
     await this.initializeBaseAssets()
-=======
     await this.initializeNetworks()
->>>>>>> 634bcbdb
     const accounts = await this.getAccountsToTrack()
     const trackedNetworks = await this.getTrackedNetworks()
     const transactions = await this.db.getAllTransactions()
@@ -332,10 +329,10 @@
     )
   }
 
-<<<<<<< HEAD
   async initializeBaseAssets(): Promise<void> {
     await this.db.initializeBaseAssets()
-=======
+  }
+
   async initializeNetworks(): Promise<void> {
     await this.db.initializeEVMNetworks()
     if (!this.supportedNetworks.length) {
@@ -354,7 +351,6 @@
         ])
       ),
     }
->>>>>>> 634bcbdb
   }
 
   /**
