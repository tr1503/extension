--- conflicted
+++ resolved
@@ -105,12 +105,6 @@
     account: AddressOnNetwork
   }
   newAccountToTrack: AddressOnNetwork
-<<<<<<< HEAD
-  /**
-   * Account balance for the network's base asset
-   */
-  accountsWithBalances: AccountBalance[]
-=======
   accountsWithBalances: {
     /**
      * Retrieved balance for the network's base asset
@@ -121,7 +115,6 @@
      */
     addressOnNetwork: AddressOnNetwork
   }
->>>>>>> 0acf916a
   transactionSend: HexString
   transactionSendFailure: undefined
   assetTransfers: {
