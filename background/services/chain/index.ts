import {
  AlchemyProvider,
  AlchemyWebSocketProvider,
} from "@ethersproject/providers"
import { getNetwork } from "@ethersproject/networks"
import { utils } from "ethers"
import logger from "../../lib/logger"

import { HexString } from "../../types"
import { AccountBalance, AddressNetwork } from "../../accounts"
import {
<<<<<<< HEAD
  AccountBalance,
  AccountNetwork,
  FungibleAsset,
  SmartContractFungibleAsset,
=======
>>>>>>> db1749d2
  AnyEVMBlock,
  AnyEVMTransaction,
  EIP1559TransactionRequest,
  EVMNetwork,
  Network,
  SignedEVMTransaction,
  BlockPrices,
<<<<<<< HEAD
} from "../../types"
import { getAssetTransfers, getTokenMetadata } from "../../lib/alchemy"
=======
} from "../../networks"
import { AssetTransfer } from "../../assets"
import { getAssetTransfers } from "../../lib/alchemy"
>>>>>>> db1749d2
import { ETH } from "../../constants/currencies"
import PreferenceService from "../preferences"
import { ServiceCreatorFunction, ServiceLifecycleEvents } from "../types"
import { getOrCreateDB, ChainDatabase } from "./db"
import BaseService from "../base"
import {
  blockFromEthersBlock,
  blockFromWebsocketBlock,
  ethersTxFromSignedTx,
  txFromEthersTx,
  txFromWebsocketTx,
} from "./utils"
import { getEthereumNetwork } from "../../lib/utils"
import Blocknative, {
  BlocknativeNetworkIds,
} from "../../third-party-data/blocknative"

// We can't use destructuring because webpack has to replace all instances of
// `process.env` variables in the bundled output
const ALCHEMY_KEY = process.env.ALCHEMY_KEY // eslint-disable-line prefer-destructuring

// How many queued transactions should be retrieved on every tx alarm, per
// network. To get frequency, divide by the alarm period. 5 tx / 5 minutes →
// max 1 tx/min.
const TRANSACTIONS_RETRIEVED_PER_ALARM = 5

// The number of blocks to query at a time for historic asset transfers.
// Unfortunately there's no "right" answer here that works well across different
// people's account histories. If the number is too large relative to a
// frequently used account, the first call will time out and waste provider
// resources... resulting in an exponential backoff. If it's too small,
// transaction history will appear "slow" to show up for newly imported
// accounts.
const NUMBER_BLOCKS_FOR_TRANSACTION_HISTORY = 128000

// The number of asset transfer lookups that will be done per account to rebuild
// historic activity.
const NUMBER_HISTORIC_ASSET_TRANSFER_LOOKUPS_PER_ACCOUNT = 10

interface Events extends ServiceLifecycleEvents {
  newAccountToTrack: AddressNetwork
  accountBalance: AccountBalance
  assetTransfers: {
    addressNetwork: AddressNetwork
    assetTransfers: AssetTransfer[]
  }
  block: AnyEVMBlock
  transaction: { forAccounts: string[]; transaction: AnyEVMTransaction }
  blockPrices: BlockPrices
}

/**
 * ChainService is responsible for basic network monitoring and interaction.
 * Other services rely on the chain service rather than polling networks
 * themselves.
 *
 * The service should provide
 * * Basic cached network information, like the latest block hash and height
 * * Cached account balances, account history, and transaction data
 * * Gas estimation and transaction broadcasting
 * * Event subscriptions, including events whenever
 *   * A new transaction relevant to accounts tracked is found or first
 *     confirmed
 *   * A historic account transaction is pulled and cached
 *   * Any asset transfers found for newly tracked accounts
 *   * A relevant account balance changes
 *   * New blocks
 * * ... and finally, polling and websocket providers for supported networks, in
 *   case a service needs to interact with a network directly.
 */
export default class ChainService extends BaseService<Events> {
  pollingProviders: { [networkName: string]: AlchemyProvider }

  websocketProviders: { [networkName: string]: AlchemyWebSocketProvider }

  subscribedAccounts: {
    account: string
    provider: AlchemyWebSocketProvider
  }[]

  subscribedNetworks: {
    network: EVMNetwork
    provider: AlchemyWebSocketProvider
  }[]

  blocknative: Blocknative | null = null

  /**
   * FIFO queues of transaction hashes per network that should be retrieved and cached.
   */
  private transactionsToRetrieve: { [networkName: string]: HexString[] }

  static create: ServiceCreatorFunction<
    Events,
    ChainService,
    [Promise<PreferenceService>]
  > = async (preferenceService) => {
    return new this(
      process.env.BLOCKNATIVE_API_KEY,
      await getOrCreateDB(),
      await preferenceService
    )
  }

  private constructor(
    blocknativeApiKey: string | undefined,
    private db: ChainDatabase,
    private preferenceService: PreferenceService
  ) {
    super({
      queuedTransactions: {
        schedule: {
          delayInMinutes: 1,
          periodInMinutes: 1,
        },
        handler: () => {
          this.handleQueuedTransactionAlarm()
        },
      },
      historicAssetTransfers: {
        schedule: {
          periodInMinutes: 1,
        },
        handler: () => {
          this.handleHistoricAssetTransferAlarm()
        },
      },
    })

    // TODO set up for each relevant network
    this.pollingProviders = {
      ethereum: new AlchemyProvider(
        getNetwork(Number(getEthereumNetwork().chainID)),
        ALCHEMY_KEY
      ),
    }
    this.websocketProviders = {
      ethereum: new AlchemyWebSocketProvider(
        getNetwork(Number(getEthereumNetwork().chainID)),
        ALCHEMY_KEY
      ),
    }
    this.subscribedAccounts = []
    this.subscribedNetworks = []
    this.transactionsToRetrieve = { ethereum: [] }
    if (typeof blocknativeApiKey !== "undefined") {
      this.blocknative = Blocknative.connect(
        blocknativeApiKey,
        BlocknativeNetworkIds.ethereum.mainnet // BlockNative only supports gas estimation for Ethereum mainnet
      )
    }
  }

  async internalStartService(): Promise<void> {
    await super.internalStartService()

    const accounts = await this.getAccountsToTrack()
    const ethProvider = this.pollingProviders.ethereum

    // FIXME Should we await or drop Promise.all on the below two?
    Promise.all([
      // TODO get the latest block for other networks
      ethProvider.getBlockNumber().then(async (n) => {
        const result = await ethProvider.getBlock(n)
        const block = blockFromEthersBlock(result)
        await this.db.addBlock(block)
      }),

      this.subscribeToNewHeads(getEthereumNetwork()),
    ])

    Promise.all(
      accounts
        .map(
          // subscribe to all account transactions
          (an) => this.subscribeToAccountTransactions(an)
        )
        .concat(
          // do a base-asset balance check for every account
          accounts.map(async (an) => {
            await this.getLatestBaseAccountBalance(an)
          })
        )
        .concat([])
    )
  }

  async getAccountsToTrack(): Promise<AddressNetwork[]> {
    return this.db.getAccountsToTrack()
  }

  async getLatestBaseAccountBalance(
    addressNetwork: AddressNetwork
  ): Promise<AccountBalance> {
    // TODO look up provider network properly
    const balance = await this.pollingProviders.ethereum.getBalance(
      addressNetwork.address
    )
    const accountBalance = {
      address: addressNetwork.address,
      assetAmount: {
        asset: ETH,
        amount: balance.toBigInt(),
      },
      network: getEthereumNetwork(),
      dataSource: "alchemy", // TODO do this properly (eg provider isn't Alchemy)
      retrievedAt: Date.now(),
    } as AccountBalance
    this.emitter.emit("accountBalance", accountBalance)
    await this.db.addBalance(accountBalance)
    return accountBalance
  }

  async addAccountToTrack(addressNetwork: AddressNetwork): Promise<void> {
    await this.db.addAccountToTrack(addressNetwork)
    this.emitter.emit("newAccountToTrack", addressNetwork)
    this.getLatestBaseAccountBalance(addressNetwork)
    this.subscribeToAccountTransactions(addressNetwork)
    this.loadRecentAssetTransfers(addressNetwork)
  }

  async getBlockHeight(network: Network): Promise<number> {
    const cachedBlock = await this.db.getLatestBlock(network)
    if (cachedBlock) {
      return cachedBlock.blockHeight
    }
    // TODO make proper use of the network
    return this.pollingProviders.ethereum.getBlockNumber()
  }

  /**
   * Return cached information on a block if it's in the local DB.
   *
   * Otherwise, retrieve the block from the specified network, caching and
   * returning the object.
   *
   * @param network the EVM network we're interested in
   * @param blockHash the hash of the block we're interested in
   */
  async getBlockData(
    network: Network,
    blockHash: string
  ): Promise<AnyEVMBlock> {
    // TODO make this multi network
    const cachedBlock = await this.db.getBlock(network, blockHash)
    if (cachedBlock) {
      return cachedBlock
    }

    // Looking for new block
    const resultBlock = await this.pollingProviders.ethereum.getBlock(blockHash)

    const block = blockFromEthersBlock(resultBlock)

    await this.db.addBlock(block)
    this.emitter.emit("block", block)
    return block
  }

  /**
   * Return cached information on a transaction, if it's both confirmed and
   * in the local DB.
   *
   * Otherwise, retrieve the transaction from the specified network, caching and
   * returning the object.
   *
   * @param network the EVM network we're interested in
   * @param txHash the hash of the unconfirmed transaction we're interested in
   */
  async getTransaction(
    network: EVMNetwork,
    txHash: HexString
  ): Promise<AnyEVMTransaction> {
    const cachedTx = await this.db.getTransaction(network, txHash)
    if (cachedTx) {
      return cachedTx
    }
    // TODO make proper use of the network
    const gethResult = await this.pollingProviders.ethereum.getTransaction(
      txHash
    )
    const newTx = txFromEthersTx(gethResult, ETH, getEthereumNetwork())

    if (!newTx.blockHash && !newTx.blockHeight) {
      this.subscribeToTransactionConfirmation(network, txHash)
    }

    // TODO proper provider string
    this.saveTransaction(newTx, "alchemy")
    return newTx
  }

  /**
   * Queues up a particular transaction hash for later retrieval.
   *
   * Using this method means the service can decide when to retrieve a
   * particular transaction. Queued transactions are generally retrieved on a
   * periodic basis.
   *
   * @param network The network on which the transaction has been broadcast.
   * @param txHash The tx hash identifier of the transaction we want to retrieve.
   *
   */
  async queueTransactionHashToRetrieve(
    network: EVMNetwork,
    txHash: HexString
  ): Promise<void> {
    // TODO make proper use of the network
    const seen = new Set(this.transactionsToRetrieve.ethereum)
    if (!seen.has(txHash)) {
      this.transactionsToRetrieve.ethereum.push(txHash)
    }
  }

  /**
   * Estimate the gas needed to make a transaction.
   */
  async estimateGasLimit(
    network: EVMNetwork,
    tx: EIP1559TransactionRequest
  ): Promise<bigint> {
    const estimate = await this.pollingProviders.ethereum.estimateGas(tx)
    return BigInt(estimate.toString())
  }

  /**
   * Broadcast a signed EVM transaction.
   *
   * @param tx A signed EVM transaction to broadcast. Since the tx is signed,
   *        it needs to include all gas limit and price params.
   */
  async broadcastSignedTransaction(tx: SignedEVMTransaction): Promise<void> {
    // TODO make proper use of tx.network to choose provider
    const serialized = utils.serializeTransaction(ethersTxFromSignedTx(tx))
    try {
      await Promise.all([
        this.pollingProviders.ethereum.sendTransaction(serialized),
        this.subscribeToTransactionConfirmation(tx.network, tx.hash),
        this.saveTransaction(tx, "local"),
      ])
    } catch (error) {
      logger.error(`Error broadcasting transaction ${tx}`, error)
      throw error
    }
  }

  /*
   * Periodically fetch block prices and emit an event whenever new data is received
   * Write block prices to IndexedDB so we have them for later
   */
  async pollBlockPrices(): Promise<void> {
    // Immediately fetch the current block prices when this function gets called
    if (this.blocknative) {
      const blockPrices = await this.blocknative?.getBlockPrices()
      this.emitter.emit("blockPrices", blockPrices)

      // Set a timeout to continue fetching block prices, defaulting to every 120 seconds
      setTimeout(() => {
        this.pollBlockPrices()
      }, Number(process.env.BLOCKNATIVE_POLLING_FREQUENCY || 120) * 1000)
    }
  }

  /* *****************
   * PRIVATE METHODS *
   * **************** */

  /**
   * Load recent asset transfers from an account on a particular network. Backs
   * off exponentially (in block range, not in time) on failure.
   *
   * @param addressNetwork the address and network whose asset transfers we need
   */
  private async loadRecentAssetTransfers(
    addressNetwork: AddressNetwork
  ): Promise<void> {
    const blockHeight = await this.getBlockHeight(addressNetwork.network)
    let fromBlock = blockHeight - NUMBER_BLOCKS_FOR_TRANSACTION_HISTORY
    try {
      return await this.loadAssetTransfers(
        addressNetwork,
        BigInt(fromBlock),
        BigInt(blockHeight)
      )
    } catch (err) {
      logger.error(
        "Failed loaded recent assets, retrying with shorter block range",
        addressNetwork,
        err
      )
    }

    // TODO replace the home-spun backoff with a util function
    fromBlock =
      blockHeight - Math.floor(NUMBER_BLOCKS_FOR_TRANSACTION_HISTORY / 2)
    try {
      return await this.loadAssetTransfers(
        addressNetwork,
        BigInt(fromBlock),
        BigInt(blockHeight)
      )
    } catch (err) {
      logger.error(
        "Second failure loading recent assets, retrying with shorter block range",
        addressNetwork,
        err
      )
    }

    fromBlock =
      blockHeight - Math.floor(NUMBER_BLOCKS_FOR_TRANSACTION_HISTORY / 4)
    try {
      return await this.loadAssetTransfers(
        addressNetwork,
        BigInt(fromBlock),
        BigInt(blockHeight)
      )
    } catch (err) {
      logger.error(
        "Final failure loading recent assets for account",
        addressNetwork,
        err
      )
    }
    return Promise.resolve()
  }

  /**
   * Continue to load historic asset transfers, finding the oldest lookup and
   * searching for asset transfers before that block.
   *
   * @param addressNetwork The account whose asset transfers are being loaded.
   */
  private async loadHistoricAssetTransfers(
    addressNetwork: AddressNetwork
  ): Promise<void> {
    const oldest = await this.db.getOldestAccountAssetTransferLookup(
      addressNetwork
    )
    const newest = await this.db.getNewestAccountAssetTransferLookup(
      addressNetwork
    )

    if (newest !== null && oldest !== null) {
      const range = newest - oldest
      if (
        range <
        NUMBER_BLOCKS_FOR_TRANSACTION_HISTORY *
          NUMBER_HISTORIC_ASSET_TRANSFER_LOOKUPS_PER_ACCOUNT
      ) {
        // if we haven't hit 10x the single-call limit, pull another.
        await this.loadAssetTransfers(
          addressNetwork,
          oldest - BigInt(NUMBER_BLOCKS_FOR_TRANSACTION_HISTORY),
          oldest
        )
      }
    }
  }

  /**
   * Load asset transfers from an account on a particular network within a
   * particular block range. Emit events for any transfers found, and look up
   * any related transactions and blocks.
   *
   * @param addressNetwork the address and network whose asset transfers we need
   */
  private async loadAssetTransfers(
    addressNetwork: AddressNetwork,
    startBlock: bigint,
    endBlock: bigint
  ): Promise<void> {
    // TODO only works on Ethereum today
    const assetTransfers = await getAssetTransfers(
      this.pollingProviders.ethereum,
      addressNetwork.address,
      Number(startBlock),
      Number(endBlock)
    )

    await this.db.recordAccountAssetTransferLookup(
      addressNetwork,
      startBlock,
      endBlock
    )

    this.emitter.emit("assetTransfers", {
      addressNetwork,
      assetTransfers,
    })

    /// send all found tx hashes into a queue to retrieve + cache
    assetTransfers.forEach((a) =>
      this.queueTransactionHashToRetrieve(getEthereumNetwork(), a.txHash)
    )
  }

  private async handleHistoricAssetTransferAlarm(): Promise<void> {
    const accountsToTrack = await this.db.getAccountsToTrack()

    await Promise.allSettled(
      accountsToTrack.map((an) => this.loadHistoricAssetTransfers(an))
    )
  }

  private async handleQueuedTransactionAlarm(): Promise<void> {
    // TODO make this multi network
    const toHandle = this.transactionsToRetrieve.ethereum.slice(
      0,
      TRANSACTIONS_RETRIEVED_PER_ALARM
    )
    this.transactionsToRetrieve.ethereum =
      this.transactionsToRetrieve.ethereum.slice(
        TRANSACTIONS_RETRIEVED_PER_ALARM
      )

    toHandle.forEach(async (hash) => {
      try {
        // TODO make this multi network
        const result = await this.pollingProviders.ethereum.getTransaction(hash)

<<<<<<< HEAD
        let asset: FungibleAsset | SmartContractFungibleAsset
        try {
          asset =
            (await getTokenMetadata(
              this.pollingProviders.ethereum,
              result.to || ""
            )) || ETH
        } catch (err) {
          asset = ETH
        }

        const tx = txFromEthersTx(result, asset, getEthereumNetwork())
=======
        const tx = txFromEthersTx(result, ETH, getEthereumNetwork())
>>>>>>> db1749d2

        // TODO make this provider specific
        await this.saveTransaction(tx, "alchemy")

        if (!tx.blockHash && !tx.blockHeight) {
          this.subscribeToTransactionConfirmation(tx.network, tx.hash)
        } else if (tx.blockHash) {
          // Get relevant block data.
          await this.getBlockData(tx.network, tx.blockHash)
        }
      } catch (error) {
        logger.error(`Error retrieving transaction ${hash}`, error)
        this.queueTransactionHashToRetrieve(getEthereumNetwork(), hash)
      }
    })
  }

  /**
   * Save a transaction to the database and emit an event.
   *
   * @param tx The transaction to save and emit. Uniqueness and ordering will be
   *        handled by the database.
   * @param datasource Where the transaction was seen.
   */
  private async saveTransaction(
    tx: AnyEVMTransaction,
    dataSource: "local" | "alchemy"
  ): Promise<void> {
    let error: unknown = null
    try {
      await this.db.addOrUpdateTransaction(tx, dataSource)
    } catch (err) {
      error = err
      logger.error(`Error saving tx ${tx}`, error)
    }
    try {
      const accounts = await this.getAccountsToTrack()

      const forAccounts = accounts
        .filter(
          (addressNetwork) =>
            tx.from.toLowerCase() === addressNetwork.address.toLowerCase() ||
            tx.to?.toLowerCase() === addressNetwork.address.toLowerCase()
        )
        .map((addressNetwork) => {
          return addressNetwork.address.toLowerCase()
        })

      // emit in a separate try so outside services still get the tx
      this.emitter.emit("transaction", { transaction: tx, forAccounts })
    } catch (err) {
      error = err
      logger.error(`Error emitting tx ${tx}`, error)
    }
    if (error) {
      throw error
    }
  }

  /**
   * Watch a network for new blocks, saving each to the database and emitting an
   * event. Re-orgs are currently ignored.
   *
   * @param network The EVM network to watch.
   */
  private async subscribeToNewHeads(network: EVMNetwork): Promise<void> {
    // TODO look up provider network properly
    const provider = this.websocketProviders.ethereum
    // eslint-disable-next-line no-underscore-dangle
    await provider._subscribe(
      "newHeadsSubscriptionID",
      ["newHeads"],
      async (result: unknown) => {
        // add new head to database
        const block = blockFromWebsocketBlock(result)
        await this.db.addBlock(block)
        // emit the new block, don't wait to settle
        this.emitter.emit("block", block)
        // TODO if it matches a known blockheight and the difficulty is higher,
        // emit a reorg event
      }
    )
    this.subscribedNetworks.push({
      network,
      provider,
    })
  }

  /**
   * Watch logs for an account's transactions on a particular network.
   *
   * @param addressNetwork The network and address to watch.
   */
  private async subscribeToAccountTransactions(
    addressNetwork: AddressNetwork
  ): Promise<void> {
    // TODO look up provider network properly
    const provider = this.websocketProviders.ethereum
    // eslint-disable-next-line no-underscore-dangle
    await provider._subscribe(
      "filteredNewFullPendingTransactionsSubscriptionID",
      [
        "alchemy_filteredNewFullPendingTransactions",
        { address: addressNetwork.address },
      ],
      async (result: unknown) => {
        // TODO use proper provider string
        // handle incoming transactions for an account
        try {
          await this.saveTransaction(
            txFromWebsocketTx(result, ETH, getEthereumNetwork()),
            "alchemy"
          )
        } catch (error) {
          logger.error(`Error saving tx: ${result}`, error)
        }
      }
    )
    this.subscribedAccounts.push({
      account: addressNetwork.address,
      provider,
    })
  }

  /**
   * Track an pending transaction's confirmation status, saving any updates to
   * the database and informing subscribers via the emitter.
   *
   * @param network the EVM network we're interested in
   * @param txHash the hash of the unconfirmed transaction we're interested in
   */
  private async subscribeToTransactionConfirmation(
    network: EVMNetwork,
    txHash: HexString
  ): Promise<void> {
    // TODO make proper use of the network
    this.websocketProviders.ethereum.once(txHash, (confirmedTx) => {
      this.saveTransaction(
        txFromWebsocketTx(confirmedTx, ETH, getEthereumNetwork()),
        "alchemy"
      )
    })
  }

  // TODO removing an account to track
}<|MERGE_RESOLUTION|>--- conflicted
+++ resolved
@@ -9,13 +9,6 @@
 import { HexString } from "../../types"
 import { AccountBalance, AddressNetwork } from "../../accounts"
 import {
-<<<<<<< HEAD
-  AccountBalance,
-  AccountNetwork,
-  FungibleAsset,
-  SmartContractFungibleAsset,
-=======
->>>>>>> db1749d2
   AnyEVMBlock,
   AnyEVMTransaction,
   EIP1559TransactionRequest,
@@ -23,14 +16,9 @@
   Network,
   SignedEVMTransaction,
   BlockPrices,
-<<<<<<< HEAD
-} from "../../types"
-import { getAssetTransfers, getTokenMetadata } from "../../lib/alchemy"
-=======
 } from "../../networks"
 import { AssetTransfer } from "../../assets"
 import { getAssetTransfers } from "../../lib/alchemy"
->>>>>>> db1749d2
 import { ETH } from "../../constants/currencies"
 import PreferenceService from "../preferences"
 import { ServiceCreatorFunction, ServiceLifecycleEvents } from "../types"
@@ -552,22 +540,7 @@
         // TODO make this multi network
         const result = await this.pollingProviders.ethereum.getTransaction(hash)
 
-<<<<<<< HEAD
-        let asset: FungibleAsset | SmartContractFungibleAsset
-        try {
-          asset =
-            (await getTokenMetadata(
-              this.pollingProviders.ethereum,
-              result.to || ""
-            )) || ETH
-        } catch (err) {
-          asset = ETH
-        }
-
-        const tx = txFromEthersTx(result, asset, getEthereumNetwork())
-=======
         const tx = txFromEthersTx(result, ETH, getEthereumNetwork())
->>>>>>> db1749d2
 
         // TODO make this provider specific
         await this.saveTransaction(tx, "alchemy")
