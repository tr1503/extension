import {
  AlchemyProvider,
  AlchemyWebSocketProvider,
  TransactionReceipt,
} from "@ethersproject/providers"
import { getNetwork } from "@ethersproject/networks"
import { utils } from "ethers"
import { Logger } from "ethers/lib/utils"
import logger from "../../lib/logger"
import getBlockPrices from "../../lib/gas"
import { HexString, UNIXTime } from "../../types"
import { AccountBalance, AddressOnNetwork } from "../../accounts"
import {
  AnyEVMBlock,
  AnyEVMTransaction,
  EIP1559TransactionRequest,
  EVMNetwork,
  SignedEVMTransaction,
  BlockPrices,
  LegacyEVMTransactionRequest,
  sameNetwork,
} from "../../networks"
import { AssetTransfer } from "../../assets"
<<<<<<< HEAD
import { ETH, HOUR, ETHEREUM, ARBITRUM_ONE, OPTIMISM } from "../../constants"
import {
  MULTI_NETWORK as USE_MULTI_NETWORK,
  USE_MAINNET_FORK,
} from "../../features"
=======
import { HOUR } from "../../constants"
import {
  ETHEREUM,
  POLYGON,
  ARBITRUM_ONE,
  OPTIMISM,
} from "../../constants/networks"
import { MULTI_NETWORK as USE_MULTI_NETWORK } from "../../features"
>>>>>>> 57587e25
import PreferenceService from "../preferences"
import { ServiceCreatorFunction, ServiceLifecycleEvents } from "../types"
import { getOrCreateDB, ChainDatabase } from "./db"
import BaseService from "../base"
import {
  blockFromEthersBlock,
  blockFromWebsocketBlock,
  enrichTransactionWithReceipt,
  ethersTransactionRequestFromEIP1559TransactionRequest,
  ethersTransactionFromSignedTransaction,
  transactionFromEthersTransaction,
} from "./utils"
import { normalizeEVMAddress, sameEVMAddress } from "../../lib/utils"
import type {
  EnrichedEIP1559TransactionRequest,
  EnrichedEVMTransactionSignatureRequest,
} from "../enrichment"
import SerialFallbackProvider from "./serial-fallback-provider"
import AssetDataHelper from "./asset-data-helper"

// We can't use destructuring because webpack has to replace all instances of
// `process.env` variables in the bundled output
const ALCHEMY_KEY = process.env.ALCHEMY_KEY // eslint-disable-line prefer-destructuring

// How many queued transactions should be retrieved on every tx alarm, per
// network. To get frequency, divide by the alarm period. 5 tx / 5 minutes →
// max 1 tx/min.
const TRANSACTIONS_RETRIEVED_PER_ALARM = 5

// The number of blocks to query at a time for historic asset transfers.
// Unfortunately there's no "right" answer here that works well across different
// people's account histories. If the number is too large relative to a
// frequently used account, the first call will time out and waste provider
// resources... resulting in an exponential backoff. If it's too small,
// transaction history will appear "slow" to show up for newly imported
// accounts.
const BLOCKS_FOR_TRANSACTION_HISTORY = 128000

// The number of blocks before the current block height to start looking for
// asset transfers. This is important to allow nodes like Erigon and
// OpenEthereum with tracing to catch up to where we are.
const BLOCKS_TO_SKIP_FOR_TRANSACTION_HISTORY = 20

// The number of asset transfer lookups that will be done per account to rebuild
// historic activity.
const HISTORIC_ASSET_TRANSFER_LOOKUPS_PER_ACCOUNT = 10

// The number of milliseconds after a request to look up a transaction was
// first seen to continue looking in case the transaction fails to be found
// for either internal (request failure) or external (transaction dropped from
// mempool) reasons.
const TRANSACTION_CHECK_LIFETIME_MS = 10 * HOUR

interface Events extends ServiceLifecycleEvents {
  newAccountToTrack: AddressOnNetwork
  accountsWithBalances: AccountBalance[]
  transactionSend: HexString
  transactionSendFailure: undefined
  assetTransfers: {
    addressNetwork: AddressOnNetwork
    assetTransfers: AssetTransfer[]
  }
  block: AnyEVMBlock
  transaction: { forAccounts: string[]; transaction: AnyEVMTransaction }
  blockPrices: BlockPrices
}

/**
 * ChainService is responsible for basic network monitoring and interaction.
 * Other services rely on the chain service rather than polling networks
 * themselves.
 *
 * The service should provide
 * * Basic cached network information, like the latest block hash and height
 * * Cached account balances, account history, and transaction data
 * * Gas estimation and transaction broadcasting
 * * Event subscriptions, including events whenever
 *   * A new transaction relevant to accounts tracked is found or first
 *     confirmed
 *   * A historic account transaction is pulled and cached
 *   * Any asset transfers found for newly tracked accounts
 *   * A relevant account balance changes
 *   * New blocks
 * * ... and finally, polling and websocket providers for supported networks, in
 *   case a service needs to interact with a network directly.
 */
export default class ChainService extends BaseService<Events> {
  providers: { evm: { [networkName: string]: SerialFallbackProvider } } = {
    evm: {},
  }

  subscribedAccounts: {
    account: string
    provider: SerialFallbackProvider
  }[]

  subscribedNetworks: {
    network: EVMNetwork
    provider: SerialFallbackProvider
  }[]

  /**
   * For each chain id, track an address's last seen nonce. The tracked nonce
   * should generally not be allocated to a new transaction, nor should any
   * nonces that precede it, unless the intent is deliberately to replace an
   * unconfirmed transaction sharing the same nonce.
   */
  private evmChainLastSeenNoncesByNormalizedAddress: {
    [chainID: string]: { [normalizedAddress: string]: number }
  } = {}

  /**
   * FIFO queues of transaction hashes per network that should be retrieved and
   * cached, alongside information about when that hash request was first seen
   * for expiration purposes.
   */
  private transactionsToRetrieve: {
    network: EVMNetwork
    hash: HexString
    firstSeen: UNIXTime
  }[]

  static create: ServiceCreatorFunction<
    Events,
    ChainService,
    [Promise<PreferenceService>]
  > = async (preferenceService) => {
    return new this(await getOrCreateDB(), await preferenceService)
  }

  supportedNetworks: EVMNetwork[]

  assetData: AssetDataHelper

  private constructor(
    private db: ChainDatabase,
    private preferenceService: PreferenceService
  ) {
    super({
      queuedTransactions: {
        schedule: {
          delayInMinutes: 1,
          periodInMinutes: 1,
        },
        handler: () => {
          this.handleQueuedTransactionAlarm()
        },
      },
      historicAssetTransfers: {
        schedule: {
          periodInMinutes: 1,
        },
        handler: () => {
          this.handleHistoricAssetTransferAlarm()
        },
        runAtStart: true,
      },
      blockPrices: {
        runAtStart: false,
        schedule: {
          periodInMinutes:
            Number(process.env.GAS_PRICE_POLLING_FREQUENCY ?? "120") / 60,
        },
        handler: () => {
          this.pollBlockPrices()
        },
      },
    })

    this.supportedNetworks = USE_MULTI_NETWORK
      ? [ETHEREUM, ARBITRUM_ONE, OPTIMISM, POLYGON]
      : [ETHEREUM]

    this.providers = {
      evm: Object.fromEntries(
        this.supportedNetworks.map((network) => [
          network.chainID,
          new SerialFallbackProvider(
            network,
            () =>
              new AlchemyWebSocketProvider(
                getNetwork(Number(network.chainID)),
                ALCHEMY_KEY
              ),
            () =>
              new AlchemyProvider(
                getNetwork(Number(network.chainID)),
                ALCHEMY_KEY
              )
          ),
        ])
      ),
    }

    this.subscribedAccounts = []
    this.subscribedNetworks = []
    this.transactionsToRetrieve = []

    this.assetData = new AssetDataHelper(this)
  }

  async internalStartService(): Promise<void> {
    await super.internalStartService()

    const accounts = await this.getAccountsToTrack()

    // get the latest blocks and subscribe for all support networks
    // TODO revisit whether we actually want to subscribe to new heads
    // if a user isn't tracking a relevant addressOnNetwork
    this.supportedNetworks.forEach(async (network) => {
      const provider = this.providerForNetwork(network)
      if (provider) {
        const promises = Promise.all([
          provider.getBlockNumber().then(async (n) => {
            const result = await provider.getBlock(n)
            const block = blockFromEthersBlock(network, result)
            await this.db.addBlock(block)
          }),

          this.subscribeToNewHeads(network),
        ])
        if (network.chainID !== ETHEREUM.chainID) {
          // only block start to get Ethereum data
          await promises
        }
      } else {
        logger.error(`Couldn't find provider for supported network ${network}`)
      }
    })

    Promise.all(
      accounts
        .flatMap((an) => [
          // subscribe to all account transactions
          this.subscribeToAccountTransactions(an),
          // do a base-asset balance check for every account
          this.getLatestBaseAccountBalance(an).then(() => {}),
        ])
        .concat(
          // TODO make multi-network
          // Schedule any stored unconfirmed transactions for
          // retrieval---either to confirm they no longer exist, or to
          // read/monitor their status.
          this.db
            .getNetworkPendingTransactions(ETHEREUM)
            .then((pendingTransactions) => {
              pendingTransactions.forEach(({ hash, firstSeen }) => {
                logger.debug(
                  `Queuing pending transaction ${hash} for status lookup.`
                )
                this.queueTransactionHashToRetrieve(ETHEREUM, hash, firstSeen)
              })
            })
        )
    )
  }

  /**
   * Finds a provider for the given network, or returns undefined if no such
   * provider exists.
   */
  providerForNetwork(network: EVMNetwork): SerialFallbackProvider | undefined {
    return USE_MAINNET_FORK
      ? this.providers.evm[ETHEREUM.chainID]
      : this.providers.evm[network.chainID]
  }

  /**
   * Finds a provider for the given network, or returns undefined if no such
   * provider exists.
   */
  providerForNetworkOrThrow(network: EVMNetwork): SerialFallbackProvider {
    const provider = this.providerForNetwork(network)

    if (!provider) {
      logger.error(
        "Request received for operation on unsupported network",
        network,
        "expected",
        this.supportedNetworks
      )
      throw new Error(`Unexpected network ${network}`)
    }
    return provider
  }

  /**
   * Populates the provided partial EIP1559 transaction request with all fields
   * except the nonce. This leaves the transaction ready for user review, and
   * the nonce ready to be filled in immediately prior to signing to minimize the
   * likelihood for nonce reuse.
   *
   * Note that if the partial request already has a defined nonce, it is not
   * cleared.
   */
  async populatePartialEVMTransactionRequest(
    network: EVMNetwork,
    partialRequest: EnrichedEVMTransactionSignatureRequest
  ): Promise<{
    transactionRequest: EnrichedEIP1559TransactionRequest
    gasEstimationError: string | undefined
  }> {
    // Basic transaction construction based on the provided options, with extra data from the chain service
    const transactionRequest: EnrichedEIP1559TransactionRequest = {
      from: partialRequest.from,
      to: partialRequest.to,
      value: partialRequest.value ?? 0n,
      gasLimit: partialRequest.gasLimit ?? 0n,
      maxFeePerGas: partialRequest.maxFeePerGas ?? 0n,
      maxPriorityFeePerGas: partialRequest.maxPriorityFeePerGas ?? 0n,
      input: partialRequest.input ?? null,
      type: 2 as const,
      network,
      chainID: network.chainID,
      nonce: partialRequest.nonce,
      annotation: partialRequest.annotation,
    }

    // Always estimate gas to decide whether the transaction will likely fail.
    let estimatedGasLimit: bigint | undefined
    let gasEstimationError: string | undefined
    try {
      estimatedGasLimit = await this.estimateGasLimit(
        network,
        transactionRequest
      )
    } catch (error) {
      // Try to identify unpredictable gas errors to bubble that information
      // out.
      if (error instanceof Error) {
        // Ethers does some heavily loose typing around errors to carry
        // arbitrary info without subclassing Error, so an any cast is needed.
        // eslint-disable-next-line @typescript-eslint/no-explicit-any
        const anyError: any = error

        if (
          "code" in anyError &&
          anyError.code === Logger.errors.UNPREDICTABLE_GAS_LIMIT
        ) {
          gasEstimationError = anyError.error ?? "unknown transaction error"
        }
      }
    }

    // We use the estimate as the actual limit only if user did not specify the
    // gas explicitly or if it was set below the minimum network-allowed value.
    if (
      typeof estimatedGasLimit !== "undefined" &&
      (typeof partialRequest.gasLimit === "undefined" ||
        partialRequest.gasLimit < 21000n)
    ) {
      transactionRequest.gasLimit = estimatedGasLimit
    }

    return { transactionRequest, gasEstimationError }
  }

  /**
   * Populates the nonce for the passed EIP1559TransactionRequest, provided
   * that it is not yet populated. This process generates a new nonce based on
   * the known on-chain nonce state of the service, attempting to ensure that
   * the nonce will be unique and an increase by 1 over any other confirmed or
   * pending nonces in the mempool.
   *
   * Returns the transaction request with a guaranteed-defined nonce, suitable
   * for signing by a signer.
   */
  async populateEVMTransactionNonce(
    transactionRequest: EIP1559TransactionRequest
  ): Promise<EIP1559TransactionRequest & { nonce: number }> {
    if (typeof transactionRequest.nonce !== "undefined") {
      // TS undefined checks don't narrow the containing object's type, so we
      // have to cast `as` here.
      return transactionRequest as EIP1559TransactionRequest & { nonce: number }
    }

    const { network, chainID } = transactionRequest
    const normalizedAddress = normalizeEVMAddress(transactionRequest.from)
    const provider = this.providerForNetworkOrThrow(network)

    const chainNonce =
      (await provider.getTransactionCount(transactionRequest.from, "latest")) -
      1
    const existingNonce =
      this.evmChainLastSeenNoncesByNormalizedAddress[chainID]?.[
        normalizedAddress
      ] ?? chainNonce

    this.evmChainLastSeenNoncesByNormalizedAddress[chainID] ??= {}
    // Use the network count, if needed. Note that the assumption here is that
    // all nonces for this address are increasing linearly and continuously; if
    // the address has a pending transaction floating around with a nonce that
    // is not an increase by one over previous transactions, this approach will
    // allocate more nonces that won't mine.
    // TODO Deal with multi-network.
    this.evmChainLastSeenNoncesByNormalizedAddress[chainID][normalizedAddress] =
      Math.max(existingNonce, chainNonce)

    // Allocate a new nonce by incrementing the last seen one.
    this.evmChainLastSeenNoncesByNormalizedAddress[chainID][
      normalizedAddress
    ] += 1
    const knownNextNonce =
      this.evmChainLastSeenNoncesByNormalizedAddress[chainID][normalizedAddress]

    logger.debug(
      "Got chain nonce",
      chainNonce,
      "existing nonce",
      existingNonce,
      "using",
      knownNextNonce
    )

    return {
      ...transactionRequest,
      nonce: knownNextNonce,
    }
  }

  /**
   * Releases the specified nonce for the given network and address. This
   * updates internal service state to allow that nonce to be reused. In cases
   * where multiple nonces were seen in a row, this will make internally
   * available for reuse all intervening nonces.
   */
  releaseEVMTransactionNonce(
    transactionRequest:
      | (EIP1559TransactionRequest & {
          nonce: number
        })
      | (LegacyEVMTransactionRequest & { nonce: number })
      | SignedEVMTransaction
  ): void {
    const { nonce } = transactionRequest
    const chainID =
      "chainID" in transactionRequest
        ? transactionRequest.chainID
        : transactionRequest.network.chainID

    const normalizedAddress = normalizeEVMAddress(transactionRequest.from)
    const lastSeenNonce =
      this.evmChainLastSeenNoncesByNormalizedAddress[chainID][normalizedAddress]

    // TODO Currently this assumes that the only place this nonce could have
    // TODO been used is this service; however, another wallet or service
    // TODO could have broadcast a transaction with this same nonce, in which
    // TODO case the nonce release shouldn't take effect! This should be a
    // TODO relatively rare edge case, but we should handle it at some point.
    if (nonce === lastSeenNonce) {
      this.evmChainLastSeenNoncesByNormalizedAddress[chainID][
        normalizedAddress
      ] -= 1
    } else if (nonce < lastSeenNonce) {
      // If the nonce we're releasing is below the latest allocated nonce,
      // release all intervening nonces. This risks transaction replacement
      // issues, but ensures that we don't start allocating nonces that will
      // never mine (because they will all be higher than the
      // now-released-and-therefore-never-broadcast nonce).
      this.evmChainLastSeenNoncesByNormalizedAddress[chainID][
        normalizedAddress
      ] = lastSeenNonce - 1
    }
  }

  async getAccountsToTrack(): Promise<AddressOnNetwork[]> {
    return this.db.getAccountsToTrack()
  }

  async getLatestBaseAccountBalance({
    address,
    network,
  }: AddressOnNetwork): Promise<AccountBalance> {
    const balance = await this.providerForNetworkOrThrow(network).getBalance(
      address
    )
    const accountBalance: AccountBalance = {
      address,
      network,
      assetAmount: {
        asset: network.baseAsset,
        amount: balance.toBigInt(),
      },
      dataSource: "alchemy", // TODO do this properly (eg provider isn't Alchemy)
      retrievedAt: Date.now(),
    }
    this.emitter.emit("accountsWithBalances", [accountBalance])
    await this.db.addBalance(accountBalance)
    return accountBalance
  }

  async addAccountToTrack(addressNetwork: AddressOnNetwork): Promise<void> {
    await this.db.addAccountToTrack(addressNetwork)
    this.emitter.emit("newAccountToTrack", addressNetwork)
    this.getLatestBaseAccountBalance(addressNetwork).catch((e) => {
      logger.error(
        "chainService/addAccountToTrack: Error getting latestBaseAccountBalance",
        e
      )
    })
    this.subscribeToAccountTransactions(addressNetwork).catch((e) => {
      logger.error(
        "chainService/addAccountToTrack: Error subscribing to account transactions",
        e
      )
    })
    this.loadRecentAssetTransfers(addressNetwork).catch((e) => {
      logger.error(
        "chainService/addAccountToTrack: Error loading recent asset transfers",
        e
      )
    })
  }

  async getBlockHeight(network: EVMNetwork): Promise<number> {
    const cachedBlock = await this.db.getLatestBlock(network)
    if (cachedBlock) {
      return cachedBlock.blockHeight
    }
    return this.providerForNetworkOrThrow(network).getBlockNumber()
  }

  /**
   * Return cached information on a block if it's in the local DB.
   *
   * Otherwise, retrieve the block from the specified network, caching and
   * returning the object.
   *
   * @param network the EVM network we're interested in
   * @param blockHash the hash of the block we're interested in
   */
  async getBlockData(
    network: EVMNetwork,
    blockHash: string
  ): Promise<AnyEVMBlock> {
    const cachedBlock = await this.db.getBlock(network, blockHash)
    if (cachedBlock) {
      return cachedBlock
    }

    // Looking for new block
    const resultBlock = await this.providerForNetworkOrThrow(network).getBlock(
      blockHash
    )

    const block = blockFromEthersBlock(network, resultBlock)

    await this.db.addBlock(block)
    this.emitter.emit("block", block)
    return block
  }

  /**
   * Return cached information on a transaction, if it's both confirmed and
   * in the local DB.
   *
   * Otherwise, retrieve the transaction from the specified network, caching and
   * returning the object.
   *
   * @param network the EVM network we're interested in
   * @param txHash the hash of the unconfirmed transaction we're interested in
   */
  async getTransaction(
    network: EVMNetwork,
    txHash: HexString
  ): Promise<AnyEVMTransaction> {
    const cachedTx = await this.db.getTransaction(network, txHash)
    if (cachedTx) {
      return cachedTx
    }
    const gethResult = await this.providerForNetworkOrThrow(
      network
    ).getTransaction(txHash)
    const newTransaction = transactionFromEthersTransaction(gethResult, network)

    if (!newTransaction.blockHash && !newTransaction.blockHeight) {
      this.subscribeToTransactionConfirmation(network, newTransaction)
    }

    // TODO proper provider string
    this.saveTransaction(newTransaction, "alchemy")
    return newTransaction
  }

  /**
   * Queues up a particular transaction hash for later retrieval.
   *
   * Using this method means the service can decide when to retrieve a
   * particular transaction. Queued transactions are generally retrieved on a
   * periodic basis.
   *
   * @param network The network on which the transaction has been broadcast.
   * @param txHash The tx hash identifier of the transaction we want to retrieve.
   * @param firstSeen The timestamp at which the queued transaction was first
   *        seen; used to treat transactions as dropped after a certain amount
   *        of time.
   */
  async queueTransactionHashToRetrieve(
    network: EVMNetwork,
    txHash: HexString,
    firstSeen: UNIXTime
  ): Promise<void> {
    const seen = this.transactionsToRetrieve.some(
      ({ network: queuedNetwork, hash }) =>
        sameNetwork(network, queuedNetwork) && hash === txHash
    )

    if (!seen) {
      this.transactionsToRetrieve.push({ hash: txHash, network, firstSeen })
    }
  }

  /**
   * Estimate the gas needed to make a transaction. Adds 10% as a safety net to
   * the base estimate returned by the provider.
   */
  async estimateGasLimit(
    network: EVMNetwork,
    transactionRequest: EIP1559TransactionRequest
  ): Promise<bigint> {
    if (USE_MAINNET_FORK) {
      return 350000n
    }
    const estimate = await this.providerForNetworkOrThrow(network).estimateGas(
      ethersTransactionRequestFromEIP1559TransactionRequest(transactionRequest)
    )

    // Add 10% more gas as a safety net
    const uppedEstimate = estimate.add(estimate.div(10))
    return BigInt(uppedEstimate.toString())
  }

  /**
   * Broadcast a signed EVM transaction.
   *
   * @param transaction A signed EVM transaction to broadcast. Since the tx is signed,
   *        it needs to include all gas limit and price params.
   */
  async broadcastSignedTransaction(
    transaction: SignedEVMTransaction
  ): Promise<void> {
    try {
      const serialized = utils.serializeTransaction(
        ethersTransactionFromSignedTransaction(transaction),
        { r: transaction.r, s: transaction.s, v: transaction.v }
      )
      await Promise.all([
        this.providerForNetworkOrThrow(transaction.network)
          .sendTransaction(serialized)
          .then((transactionResponse) => {
            this.emitter.emit("transactionSend", transactionResponse.hash)
          })
          .catch((error) => {
            logger.debug(
              "Broadcast error caught, saving failed status and releasing nonce...",
              transaction,
              error
            )
            // Failure to broadcast needs to be registered.
            this.saveTransaction(
              { ...transaction, status: 0, error: error.toString() },
              "alchemy"
            )
            this.releaseEVMTransactionNonce(transaction)
            return Promise.reject(error)
          }),
        this.subscribeToTransactionConfirmation(
          transaction.network,
          transaction
        ),
        this.saveTransaction(transaction, "local"),
      ])
    } catch (error) {
      this.emitter.emit("transactionSendFailure")
      logger.error("Error broadcasting transaction", transaction, error)

      throw error
    }
  }

  /*
   * Periodically fetch block prices and emit an event whenever new data is received
   * Write block prices to IndexedDB so we have them for later
   */
  async pollBlockPrices(): Promise<void> {
    await Promise.allSettled(
      this.subscribedNetworks.map(async ({ network, provider }) => {
        const blockPrices = await getBlockPrices(network, provider)
        this.emitter.emit("blockPrices", blockPrices)
      })
    )
  }

  async send(method: string, params: unknown[]): Promise<unknown> {
    return this.providerForNetworkOrThrow(ETHEREUM).send(method, params)
  }

  /* *****************
   * PRIVATE METHODS *
   * **************** */

  /**
   * Load recent asset transfers from an account on a particular network. Backs
   * off exponentially (in block range, not in time) on failure.
   *
   * @param addressNetwork the address and network whose asset transfers we need
   */
  private async loadRecentAssetTransfers(
    addressNetwork: AddressOnNetwork
  ): Promise<void> {
    const blockHeight =
      (await this.getBlockHeight(addressNetwork.network)) -
      BLOCKS_TO_SKIP_FOR_TRANSACTION_HISTORY
    let fromBlock = blockHeight - BLOCKS_FOR_TRANSACTION_HISTORY
    try {
      return await this.loadAssetTransfers(
        addressNetwork,
        BigInt(fromBlock),
        BigInt(blockHeight)
      )
    } catch (err) {
      logger.error(
        "Failed loaded recent assets, retrying with shorter block range",
        addressNetwork,
        err
      )
    }

    // TODO replace the home-spun backoff with a util function
    fromBlock = blockHeight - Math.floor(BLOCKS_FOR_TRANSACTION_HISTORY / 2)
    try {
      return await this.loadAssetTransfers(
        addressNetwork,
        BigInt(fromBlock),
        BigInt(blockHeight)
      )
    } catch (err) {
      logger.error(
        "Second failure loading recent assets, retrying with shorter block range",
        addressNetwork,
        err
      )
    }

    fromBlock = blockHeight - Math.floor(BLOCKS_FOR_TRANSACTION_HISTORY / 4)
    try {
      return await this.loadAssetTransfers(
        addressNetwork,
        BigInt(fromBlock),
        BigInt(blockHeight)
      )
    } catch (err) {
      logger.error(
        "Final failure loading recent assets for account",
        addressNetwork,
        err
      )
    }
    return Promise.resolve()
  }

  /**
   * Continue to load historic asset transfers, finding the oldest lookup and
   * searching for asset transfers before that block.
   *
   * @param addressNetwork The account whose asset transfers are being loaded.
   */
  private async loadHistoricAssetTransfers(
    addressNetwork: AddressOnNetwork
  ): Promise<void> {
    const oldest = await this.db.getOldestAccountAssetTransferLookup(
      addressNetwork
    )
    const newest = await this.db.getNewestAccountAssetTransferLookup(
      addressNetwork
    )

    if (newest !== null && oldest !== null) {
      const range = newest - oldest
      if (
        range <
        BLOCKS_FOR_TRANSACTION_HISTORY *
          HISTORIC_ASSET_TRANSFER_LOOKUPS_PER_ACCOUNT
      ) {
        // if we haven't hit 10x the single-call limit, pull another.
        await this.loadAssetTransfers(
          addressNetwork,
          oldest - BigInt(BLOCKS_FOR_TRANSACTION_HISTORY),
          oldest
        )
      }
    }
  }

  /**
   * Load asset transfers from an account on a particular network within a
   * particular block range. Emit events for any transfers found, and look up
   * any related transactions and blocks.
   *
   * @param addressOnNetwork the address and network whose asset transfers we need
   */
  private async loadAssetTransfers(
    addressOnNetwork: AddressOnNetwork,
    startBlock: bigint,
    endBlock: bigint
  ): Promise<void> {
    // TODO this will require custom code for Arbitrum and Optimism support
    // as neither have Alchemy's assetTransfers endpoint
    if (
      addressOnNetwork.network.chainID !== "1" /* Ethereum */ &&
      addressOnNetwork.network.chainID !== "137" /* Polygon */
    ) {
      logger.error(
        `Asset transfer check not supported on network ${JSON.stringify(
          addressOnNetwork.network
        )}`
      )
    }

    const assetTransfers = await this.assetData.getAssetTransfers(
      addressOnNetwork,
      Number(startBlock),
      Number(endBlock)
    )

    await this.db.recordAccountAssetTransferLookup(
      addressOnNetwork,
      startBlock,
      endBlock
    )

    this.emitter.emit("assetTransfers", {
      addressNetwork: addressOnNetwork,
      assetTransfers,
    })

    const firstSeen = Date.now()
    /// send all found tx hashes into a queue to retrieve + cache
    assetTransfers.forEach((a) =>
      this.queueTransactionHashToRetrieve(
        addressOnNetwork.network,
        a.txHash,
        firstSeen
      )
    )
  }

  private async handleHistoricAssetTransferAlarm(): Promise<void> {
    const accountsToTrack = await this.db.getAccountsToTrack()

    await Promise.allSettled(
      accountsToTrack.map((an) => this.loadHistoricAssetTransfers(an))
    )
  }

  private async handleQueuedTransactionAlarm(): Promise<void> {
    const fetchedByNetwork: { [chainID: string]: number } = {}

    // Drop all transactions that weren't retrieved from the queue.
    this.transactionsToRetrieve = this.transactionsToRetrieve.filter(
      async ({ network, hash, firstSeen }) => {
        fetchedByNetwork[network.chainID] ??= 0

        if (
          fetchedByNetwork[network.chainID] >= TRANSACTIONS_RETRIEVED_PER_ALARM
        ) {
          // Once a given network has hit its limit, include any additional
          // transactions in the updated queue.
          return true
        }

        // If more transactions can be retrieved in this alarm, bump the count,
        // retrieve the transaction, and drop from the updated queue.
        fetchedByNetwork[network.chainID] += 1
        this.retrieveTransaction(network, hash, firstSeen)
        return false
      }
    )
  }

  /**
   * Retrieve a confirmed or unconfirmed transaction's details, saving the
   * results. If the transaction is confirmed, triggers retrieval and storage
   * of transaction receipt information as well. If lookup fails, re-queues the
   * transaction for a future retry until a constant lifetime is exceeded, at
   * which point the transaction is marked as dropped unless it was
   * independently marked as successful.
   *
   * @param network the EVM network we're interested in
   * @param transaction the confirmed transaction we're interested in
   */
  private async retrieveTransaction(
    network: EVMNetwork,
    hash: string,
    firstSeen: number
  ): Promise<void> {
    try {
      const result = await this.providerForNetworkOrThrow(
        network
      ).getTransaction(hash)

      const transaction = transactionFromEthersTransaction(result, network)

      // TODO make this provider type specific
      await this.saveTransaction(transaction, "alchemy")

      if (!transaction.blockHash && !transaction.blockHeight) {
        this.subscribeToTransactionConfirmation(
          transaction.network,
          transaction
        )
      } else if (transaction.blockHash) {
        // Get relevant block data.
        await this.getBlockData(transaction.network, transaction.blockHash)
        // Retrieve gas used, status, etc
        this.retrieveTransactionReceipt(transaction.network, transaction)
      }
    } catch (error) {
      logger.error(`Error retrieving transaction ${hash}`, error)
      if (Date.now() <= firstSeen + TRANSACTION_CHECK_LIFETIME_MS) {
        this.queueTransactionHashToRetrieve(network, hash, firstSeen)
      } else {
        logger.warn(
          `Transaction ${hash} is too old to keep looking for it; treating ` +
            "it as expired."
        )

        this.db.getTransaction(network, hash).then((existingTransaction) => {
          if (existingTransaction !== null) {
            logger.debug(
              "Found existing transaction for expired lookup; marking as " +
                "failed if no other status exists."
            )
            this.saveTransaction(
              // Don't override an already-persisted successful status with
              // an expiration-based failed status, but do set status to
              // failure if no transaction was seen.
              { status: 0, ...existingTransaction },
              "local"
            )
          }
        })
      }
    }
  }

  /**
   * Save a transaction to the database and emit an event.
   *
   * @param transaction The transaction to save and emit. Uniqueness and
   *        ordering will be handled by the database.
   * @param dataSource Where the transaction was seen.
   */
  private async saveTransaction(
    transaction: AnyEVMTransaction,
    dataSource: "local" | "alchemy"
  ): Promise<void> {
    // Merge existing data into the updated transaction data. This handles
    // cases where an existing transaction has been enriched by e.g. a receipt,
    // and new data comes in.
    const existing = await this.db.getTransaction(
      transaction.network,
      transaction.hash
    )
    const finalTransaction = {
      ...existing,
      ...transaction,
    }

    let error: unknown = null
    try {
      await this.db.addOrUpdateTransaction(
        {
          // Don't lose fields the existing transaction has pulled, e.g. from a
          // transaction receipt.
          ...existing,
          ...finalTransaction,
        },
        dataSource
      )
    } catch (err) {
      error = err
      logger.error(`Error saving tx ${finalTransaction}`, error)
    }
    try {
      const accounts = await this.getAccountsToTrack()

      const forAccounts = accounts
        .filter(
          ({ address }) =>
            sameEVMAddress(finalTransaction.from, address) ||
            sameEVMAddress(finalTransaction.to, address)
        )
        .map(({ address }) => {
          return normalizeEVMAddress(address)
        })

      // emit in a separate try so outside services still get the tx
      this.emitter.emit("transaction", {
        transaction: finalTransaction,
        forAccounts,
      })
    } catch (err) {
      error = err
      logger.error(`Error emitting tx ${finalTransaction}`, error)
    }
    if (error) {
      throw error
    }
  }

  /**
   * Given a list of AddressOnNetwork objects, return only the ones that
   * are currently being tracked.
   */
  async filterTrackedAddressesOnNetworks(
    addressesOnNetworks: AddressOnNetwork[]
  ): Promise<AddressOnNetwork[]> {
    const accounts = await this.getAccountsToTrack()

    return addressesOnNetworks.filter(({ address, network }) =>
      accounts.some(
        ({ address: trackedAddress, network: trackedNetwork }) =>
          sameEVMAddress(trackedAddress, address) &&
          network.name === trackedNetwork.name
      )
    )
  }

  /**
   * Watch a network for new blocks, saving each to the database and emitting an
   * event. Re-orgs are currently ignored.
   *
   * @param network The EVM network to watch.
   */
  private async subscribeToNewHeads(network: EVMNetwork): Promise<void> {
    const provider = this.providerForNetworkOrThrow(network)
    // eslint-disable-next-line no-underscore-dangle
    await provider.subscribe(
      "newHeadsSubscriptionID",
      ["newHeads"],
      async (result: unknown) => {
        // add new head to database
        const block = blockFromWebsocketBlock(network, result)
        await this.db.addBlock(block)
        // emit the new block, don't wait to settle
        this.emitter.emit("block", block)
        // TODO if it matches a known blockheight and the difficulty is higher,
        // emit a reorg event
      }
    )
    this.subscribedNetworks.push({
      network,
      provider,
    })

    this.pollBlockPrices()
  }

  /**
   * Watch logs for an account's transactions on a particular network.
   *
   * @param addressOnNetwork The network and address to watch.
   */
  private async subscribeToAccountTransactions({
    address,
    network,
  }: AddressOnNetwork): Promise<void> {
    const provider = this.providerForNetworkOrThrow(network)
    await provider.subscribeFullPendingTransactions(
      { address, network },
      async (transaction) => {
        // handle incoming transactions for an account
        try {
          const normalizedFromAddress = normalizeEVMAddress(transaction.from)

          // If this is an EVM chain, we're tracking the from address's
          // nonce, and the pending transaction has a higher nonce, update our
          // view of it. This helps reduce the number of times when a
          // transaction submitted outside of this wallet causes this wallet to
          // produce bad transactions with reused nonces.
          if (
            typeof network.chainID !== "undefined" &&
            typeof this.evmChainLastSeenNoncesByNormalizedAddress[
              network.chainID
            ]?.[normalizedFromAddress] !== "undefined" &&
            this.evmChainLastSeenNoncesByNormalizedAddress[network.chainID]?.[
              normalizedFromAddress
            ] <= transaction.nonce
          ) {
            this.evmChainLastSeenNoncesByNormalizedAddress[network.chainID][
              normalizedFromAddress
            ] = transaction.nonce
          }
          await this.saveTransaction(transaction, "alchemy")

          // Wait for confirmation/receipt information.
          this.subscribeToTransactionConfirmation(network, transaction)
        } catch (error) {
          logger.error(`Error saving tx: ${transaction}`, error)
        }
      }
    )

    this.subscribedAccounts.push({
      account: address,
      provider,
    })
  }

  /**
   * Track an pending transaction's confirmation status, saving any updates to
   * the database and informing subscribers via the emitter.
   *
   * @param network the EVM network we're interested in
   * @param transaction the unconfirmed transaction we're interested in
   */
  private async subscribeToTransactionConfirmation(
    network: EVMNetwork,
    transaction: AnyEVMTransaction
  ): Promise<void> {
    const provider = this.providerForNetworkOrThrow(network)
    provider.once(transaction.hash, (confirmedReceipt: TransactionReceipt) => {
      this.saveTransaction(
        enrichTransactionWithReceipt(transaction, confirmedReceipt),
        "alchemy"
      )
    })
  }

  /**
   * Retrieve a confirmed transaction's transaction receipt, saving the results.
   *
   * @param network the EVM network we're interested in
   * @param transaction the confirmed transaction we're interested in
   */
  private async retrieveTransactionReceipt(
    network: EVMNetwork,
    transaction: AnyEVMTransaction
  ): Promise<void> {
    const provider = this.providerForNetworkOrThrow(network)
    const receipt = await provider.getTransactionReceipt(transaction.hash)
    await this.saveTransaction(
      enrichTransactionWithReceipt(transaction, receipt),
      "alchemy"
    )
  }

  // TODO removing an account to track
}<|MERGE_RESOLUTION|>--- conflicted
+++ resolved
@@ -21,22 +21,17 @@
   sameNetwork,
 } from "../../networks"
 import { AssetTransfer } from "../../assets"
-<<<<<<< HEAD
-import { ETH, HOUR, ETHEREUM, ARBITRUM_ONE, OPTIMISM } from "../../constants"
+import {
+  HOUR,
+  ETHEREUM,
+  ARBITRUM_ONE,
+  POLYGON,
+  OPTIMISM,
+} from "../../constants"
 import {
   MULTI_NETWORK as USE_MULTI_NETWORK,
   USE_MAINNET_FORK,
 } from "../../features"
-=======
-import { HOUR } from "../../constants"
-import {
-  ETHEREUM,
-  POLYGON,
-  ARBITRUM_ONE,
-  OPTIMISM,
-} from "../../constants/networks"
-import { MULTI_NETWORK as USE_MULTI_NETWORK } from "../../features"
->>>>>>> 57587e25
 import PreferenceService from "../preferences"
 import { ServiceCreatorFunction, ServiceLifecycleEvents } from "../types"
 import { getOrCreateDB, ChainDatabase } from "./db"
