--- conflicted
+++ resolved
@@ -1907,11 +1907,8 @@
 
     await this.startTrackingNetworkOrThrow(chainInfo.chainId)
 
-<<<<<<< HEAD
     this.emitter.emit("customChainAdded", chainInfo)
-=======
     return network
->>>>>>> 01b3fe26
   }
 
   async removeCustomChain(chainID: string): Promise<void> {
