import sinon from "sinon"
import ChainService from ".."
import { ETHEREUM, OPTIMISM, POLYGON } from "../../../constants"
import {
  AnyEVMTransaction,
  TransactionRequest,
  TransactionRequestWithNonce,
} from "../../../networks"
import {
  createAnyEVMTransaction,
  createChainService,
  createLegacyTransactionRequest,
} from "../../../tests/factories"
import { ChainDatabase } from "../db"
import SerialFallbackProvider from "../serial-fallback-provider"

type ChainServiceExternalized = Omit<ChainService, ""> & {
  db: ChainDatabase
  handlePendingTransaction: (transaction: AnyEVMTransaction) => void
  populateEVMTransactionNonce: (
    transactionRequest: TransactionRequest
  ) => Promise<TransactionRequestWithNonce>
  evmChainLastSeenNoncesByNormalizedAddress: {
    [chainID: string]: { [normalizedAddress: string]: number }
  }
}

describe("ChainService", () => {
  const sandbox = sinon.createSandbox()
  let chainService: ChainService

  beforeEach(async () => {
    sandbox.restore()
    chainService = await createChainService()
    await chainService.startService()
  })

  afterEach(async () => {
    await chainService.stopService()
  })

  describe("internalStartService", () => {
    it("should not add duplicate networks on startup", async () => {
      // Startup is simulated in the `beforeEach`
      expect(
        chainService.subscribedNetworks.filter(
          ({ network }) => network.chainID === ETHEREUM.chainID
        )
      ).toHaveLength(1)
    })

    it("should initialize persisted data in the correct order", async () => {
<<<<<<< HEAD
      const chainServiceInstance = await createChainService()
      const initializeRPCs = sandbox.spy(chainServiceInstance, "initializeRPCs")

      const initializeBaseAssets = sandbox.spy(
        chainServiceInstance,
        "initializeBaseAssets"
      )
=======
      const chainServiceInstance =
        (await createChainService()) as unknown as ChainServiceExternalized

      const initialize = sandbox.spy(chainServiceInstance.db, "initialize")

      const initializeBaseAssets = sandbox.spy(
        chainServiceInstance.db,
        "initializeBaseAssets"
      )
      const initializeRPCs = sandbox.spy(
        chainServiceInstance.db,
        "initializeRPCs"
      )
      const initializeEVMNetworks = sandbox.spy(
        chainServiceInstance.db,
        "initializeEVMNetworks"
      )
>>>>>>> 1c427dbd

      const initializeNetworks = sandbox.spy(
        chainServiceInstance,
        "initializeNetworks"
      )

      await chainServiceInstance.internalStartService()

<<<<<<< HEAD
      expect(initializeRPCs.calledBefore(initializeBaseAssets)).toBe(true)
      expect(initializeBaseAssets.calledBefore(initializeNetworks)).toBe(true)
=======
      expect(initialize.calledBefore(initializeNetworks)).toBe(true)
      expect(initializeBaseAssets.calledBefore(initializeRPCs)).toBe(true)
      expect(initializeRPCs.calledBefore(initializeEVMNetworks)).toBe(true)
      expect(initializeEVMNetworks.calledBefore(initializeNetworks)).toBe(true)
>>>>>>> 1c427dbd
      expect(initializeNetworks.called).toBe(true)
    })
  })

  it("handlePendingTransactions on chains without mempool should subscribe to transaction confirmations, and persist the transaction to indexedDB", async () => {
    const chainServiceExternalized =
      chainService as unknown as ChainServiceExternalized
    const CHAIN_NONCE = 100
    // Return a fake provider
    const onceSpy = sandbox.spy()
    const providerForNetworkOrThrow = sandbox
      .stub(chainServiceExternalized, "providerForNetworkOrThrow")
      .callsFake(
        () =>
          ({
            getTransactionCount: async () => CHAIN_NONCE,
            once: onceSpy,
          } as unknown as SerialFallbackProvider)
      )

    const transactionRequestWithoutNonce = createLegacyTransactionRequest({
      network: OPTIMISM,
      chainID: OPTIMISM.chainID,
      nonce: undefined,
    })

    // Populate EVM Transaction Nonce
    await chainServiceExternalized.populateEVMTransactionNonce(
      transactionRequestWithoutNonce
    )

    const { from, network } = transactionRequestWithoutNonce
    expect(providerForNetworkOrThrow.called).toBe(true)

    const validOptimismEVMTransaction = createAnyEVMTransaction({
      nonce: CHAIN_NONCE + 1,
      from,
      network,
    })

    await chainServiceExternalized.handlePendingTransaction(
      validOptimismEVMTransaction
    )

    // provider.once should be called inside of subscribeToTransactionConfirmation
    // with the transaction hash
    expect(onceSpy.called).toBe(true)
  })
  it("handlePendingTransactions on chains with mempool should update nonce tracking, subscribe to transaction confirmations, and persist the transaction to indexedDB", async () => {
    const chainServiceExternalized =
      chainService as unknown as ChainServiceExternalized
    const CHAIN_NONCE = 100
    // Return a fake provider
    const onceSpy = sandbox.spy()
    const providerForNetworkOrThrow = sandbox
      .stub(chainServiceExternalized, "providerForNetworkOrThrow")
      .callsFake(
        () =>
          ({
            getTransactionCount: async () => CHAIN_NONCE,
            once: onceSpy,
          } as unknown as SerialFallbackProvider)
      )

    const transactionRequestWithoutNonce = createLegacyTransactionRequest({
      network: POLYGON,
      chainID: POLYGON.chainID,
      nonce: undefined,
    })

    // Populate EVM Transaction Nonce
    await chainServiceExternalized.populateEVMTransactionNonce(
      transactionRequestWithoutNonce
    )

    const { chainID, from, network } = transactionRequestWithoutNonce
    expect(providerForNetworkOrThrow.called).toBe(true)

    const validOptimismEVMTransaction = createAnyEVMTransaction({
      nonce: CHAIN_NONCE + 1,
      from,
      network,
    })

    await chainServiceExternalized.handlePendingTransaction(
      validOptimismEVMTransaction
    )

    // provider.once should be called inside of subscribeToTransactionConfirmation
    // with the transaction hash
    expect(onceSpy.called).toBe(true)

    expect(
      chainServiceExternalized.evmChainLastSeenNoncesByNormalizedAddress[
        chainID
      ][from]
    ).toBe(CHAIN_NONCE + 1)

    // Handling a pending transaction should update the last seem EVM transaction nonce
    expect(
      chainServiceExternalized.evmChainLastSeenNoncesByNormalizedAddress[
        chainID
      ][validOptimismEVMTransaction.from]
    ).toBe(validOptimismEVMTransaction.nonce)

    // Transaction should be persisted to the db
    expect(
      await chainServiceExternalized.getTransaction(
        POLYGON,
        validOptimismEVMTransaction.hash
      )
    ).toBeTruthy()
  })

  describe("populateEVMTransactionNonce", () => {
    // The number of transactions address has ever sent
    const TRANSACTION_COUNT = 100
    // Nonce for chain. This should be set to the number of transactions ever sent from this address
    const CHAIN_NONCE = TRANSACTION_COUNT

    beforeEach(() => {
      chainService.providerForNetworkOrThrow = jest.fn(
        () =>
          ({
            getTransactionCount: async () => TRANSACTION_COUNT,
          } as unknown as SerialFallbackProvider)
      )
    })

    afterEach(() => {
      jest.clearAllMocks()
    })

    it("should not overwrite the nonce set on tx request for chains with a mempool", async () => {
      const chainServiceExternalized =
        chainService as unknown as ChainServiceExternalized
      const transactionRequest = createLegacyTransactionRequest({
        network: ETHEREUM,
        chainID: ETHEREUM.chainID,
        nonce: CHAIN_NONCE,
      })

      const transactionWithNonce =
        await chainServiceExternalized.populateEVMTransactionNonce(
          transactionRequest
        )

      expect(transactionWithNonce.nonce).toBe(CHAIN_NONCE)
    })

    it("should not overwrite the nonce set on tx request for chains without a mempool", async () => {
      const chainServiceExternalized =
        chainService as unknown as ChainServiceExternalized
      const transactionRequest = createLegacyTransactionRequest({
        network: OPTIMISM,
        chainID: OPTIMISM.chainID,
        nonce: CHAIN_NONCE,
      })

      const transactionWithNonce =
        await chainServiceExternalized.populateEVMTransactionNonce(
          transactionRequest
        )

      expect(transactionWithNonce.nonce).toBe(CHAIN_NONCE)
    })

    it("should not store the nonce for chains without a mempool when a tx request is set", async () => {
      const chainServiceExternalized =
        chainService as unknown as ChainServiceExternalized
      const transactionRequest = createLegacyTransactionRequest({
        network: OPTIMISM,
        chainID: OPTIMISM.chainID,
        nonce: CHAIN_NONCE,
      })

      await chainServiceExternalized.populateEVMTransactionNonce(
        transactionRequest
      )

      expect(
        chainServiceExternalized.evmChainLastSeenNoncesByNormalizedAddress[
          transactionRequest.chainID
        ]
      ).toBe(undefined)
    })

    it("should set the nonce for tx request for chains with a mempool", async () => {
      const chainServiceExternalized =
        chainService as unknown as ChainServiceExternalized
      const transactionRequest = createLegacyTransactionRequest({
        network: ETHEREUM,
        chainID: ETHEREUM.chainID,
        nonce: undefined,
      })

      const transactionWithNonce =
        await chainServiceExternalized.populateEVMTransactionNonce(
          transactionRequest
        )

      expect(transactionWithNonce.nonce).toBe(CHAIN_NONCE)
    })

    it("should set the nonce for tx request for chains without a mempool", async () => {
      const chainServiceExternalized =
        chainService as unknown as ChainServiceExternalized
      const transactionRequest = createLegacyTransactionRequest({
        network: OPTIMISM,
        chainID: OPTIMISM.chainID,
        nonce: undefined,
      })

      const transactionWithNonce =
        await chainServiceExternalized.populateEVMTransactionNonce(
          transactionRequest
        )

      expect(transactionWithNonce.nonce).toBe(CHAIN_NONCE)
    })

    it("should store the nonce for chains with a mempool when a tx request is set", async () => {
      const chainServiceExternalized =
        chainService as unknown as ChainServiceExternalized
      const transactionRequest = createLegacyTransactionRequest({
        network: ETHEREUM,
        chainID: ETHEREUM.chainID,
        nonce: undefined,
      })

      await chainServiceExternalized.populateEVMTransactionNonce(
        transactionRequest
      )

      expect(
        chainServiceExternalized.evmChainLastSeenNoncesByNormalizedAddress[
          transactionRequest.chainID
        ][transactionRequest.from]
      ).toBe(CHAIN_NONCE)
    })

    it("should not store the nonce for chains without a mempool when a tx request is set", async () => {
      const chainServiceExternalized =
        chainService as unknown as ChainServiceExternalized
      const transactionRequest = createLegacyTransactionRequest({
        network: OPTIMISM,
        chainID: OPTIMISM.chainID,
        nonce: undefined,
      })

      await chainServiceExternalized.populateEVMTransactionNonce(
        transactionRequest
      )

      expect(
        chainServiceExternalized.evmChainLastSeenNoncesByNormalizedAddress[
          transactionRequest.chainID
        ]
      ).toBe(undefined)
    })
  })

  describe("releaseEVMTransactionNonce", () => {
    it("should release all intervening nonces if the nonce for transaction is below the latest allocated nonce", async () => {
      /**
       * Two transactions have been sent: one approving (nonce=11) the other for the swapping (nonce=12).
       * In case transaction for nonce 11 will has too small gas we should release all intervening nonces.
       * Nonce for the chain is then 10. Last seen nonce should also be set to this value.
       */
      // Actual Swap transaction
      const LAST_SEEN_NONCE = 12
      // Approval transaction
      const NONCE = 11
      //  Nonce for chain
      const CHAIN_NONCE = 10

      const chainServiceExternalized =
        chainService as unknown as ChainServiceExternalized
      const transactionRequest = createLegacyTransactionRequest({
        network: ETHEREUM,
        chainID: ETHEREUM.chainID,
        nonce: NONCE,
      }) as TransactionRequestWithNonce
      const { chainID, from } = transactionRequest

      chainServiceExternalized.evmChainLastSeenNoncesByNormalizedAddress[
        chainID
      ] ??= {}
      chainServiceExternalized.evmChainLastSeenNoncesByNormalizedAddress[
        chainID
      ][from] = LAST_SEEN_NONCE

      await chainServiceExternalized.releaseEVMTransactionNonce(
        transactionRequest
      )

      expect(
        chainServiceExternalized.evmChainLastSeenNoncesByNormalizedAddress[
          chainID
        ][from]
      ).toBe(CHAIN_NONCE)
    })

    it("should release all intervening nonces if the nonce for a transaction is equal to the value of the latest allocated nonce", async () => {
      const LAST_SEEN_NONCE = 11
      const NONCE = LAST_SEEN_NONCE
      const CHAIN_NONCE = 10

      const chainServiceExternalized =
        chainService as unknown as ChainServiceExternalized
      const transactionRequest = createLegacyTransactionRequest({
        network: ETHEREUM,
        chainID: ETHEREUM.chainID,
        nonce: NONCE,
      }) as TransactionRequestWithNonce
      const { chainID, from } = transactionRequest

      chainServiceExternalized.evmChainLastSeenNoncesByNormalizedAddress[
        chainID
      ] ??= {}
      chainServiceExternalized.evmChainLastSeenNoncesByNormalizedAddress[
        chainID
      ][from] = LAST_SEEN_NONCE

      await chainServiceExternalized.releaseEVMTransactionNonce(
        transactionRequest
      )

      expect(
        chainServiceExternalized.evmChainLastSeenNoncesByNormalizedAddress[
          chainID
        ][from]
      ).toBe(CHAIN_NONCE)
    })
  })
})<|MERGE_RESOLUTION|>--- conflicted
+++ resolved
@@ -50,15 +50,6 @@
     })
 
     it("should initialize persisted data in the correct order", async () => {
-<<<<<<< HEAD
-      const chainServiceInstance = await createChainService()
-      const initializeRPCs = sandbox.spy(chainServiceInstance, "initializeRPCs")
-
-      const initializeBaseAssets = sandbox.spy(
-        chainServiceInstance,
-        "initializeBaseAssets"
-      )
-=======
       const chainServiceInstance =
         (await createChainService()) as unknown as ChainServiceExternalized
 
@@ -76,7 +67,6 @@
         chainServiceInstance.db,
         "initializeEVMNetworks"
       )
->>>>>>> 1c427dbd
 
       const initializeNetworks = sandbox.spy(
         chainServiceInstance,
@@ -85,15 +75,10 @@
 
       await chainServiceInstance.internalStartService()
 
-<<<<<<< HEAD
-      expect(initializeRPCs.calledBefore(initializeBaseAssets)).toBe(true)
-      expect(initializeBaseAssets.calledBefore(initializeNetworks)).toBe(true)
-=======
       expect(initialize.calledBefore(initializeNetworks)).toBe(true)
       expect(initializeBaseAssets.calledBefore(initializeRPCs)).toBe(true)
       expect(initializeRPCs.calledBefore(initializeEVMNetworks)).toBe(true)
       expect(initializeEVMNetworks.calledBefore(initializeNetworks)).toBe(true)
->>>>>>> 1c427dbd
       expect(initializeNetworks.called).toBe(true)
     })
   })
