import {
  AlchemyProvider,
  AlchemyWebSocketProvider,
  EventType,
  JsonRpcProvider,
  Listener,
  WebSocketProvider,
} from "@ethersproject/providers"
import { utils } from "ethers"
import { getNetwork } from "@ethersproject/networks"
import {
  SECOND,
  CHAIN_ID_TO_RPC_URLS,
  ALCHEMY_SUPPORTED_CHAIN_IDS,
  RPC_METHOD_PROVIDER_ROUTING,
} from "../../constants"
import logger from "../../lib/logger"
import { AnyEVMTransaction, EVMNetwork } from "../../networks"
import { AddressOnNetwork } from "../../accounts"
import { transactionFromEthersTransaction } from "./utils"
import {
  ALCHEMY_KEY,
  transactionFromAlchemyWebsocketTransaction,
} from "../../lib/alchemy"

// Back off by this amount as a base, exponentiated by attempts and jittered.
const BASE_BACKOFF_MS = 400
// Retry 3 times before falling back to the next provider.
const MAX_RETRIES_PER_PROVIDER = 3
// Wait 10 seconds between primary provider reconnect attempts.
const PRIMARY_PROVIDER_RECONNECT_INTERVAL = 10 * SECOND
// Wait 2 seconds after a primary provider is created before resubscribing.
const WAIT_BEFORE_SUBSCRIBING = 2 * SECOND
// Wait 100ms before attempting another send if a websocket provider is still connecting.
const WAIT_BEFORE_SEND_AGAIN = 100
// Percentage of .send calls to route to alchemy
const ALCHEMY_RPC_CALL_PERCENTAGE = 0
/**
 * Wait the given number of ms, then run the provided function. Returns a
 * promise that will resolve after the delay has elapsed and the passed
 * function has executed, with the result of the passed function.
 */
function waitAnd<T, E extends Promise<T>>(
  waitMs: number,
  fn: () => E
): Promise<T> {
  return new Promise((resolve) => {
    // TODO setTimeout rather than browser.alarms here could mean this would
    // hang when transitioning to a transient background page? Can we do this
    // with browser.alarms?
    setTimeout(() => {
      resolve(fn())
    }, waitMs)
  })
}

/**
 * Return a jittered amount of ms to backoff bounded between 400 and 800 ms
 */
function backedOffMs(): number {
  return BASE_BACKOFF_MS + 400 * Math.random()
}

/**
 * Returns true if the given provider is using a WebSocket AND the WebSocket is
 * either closing or already closed. Ethers does not provide direct access to
 * this information, nor does it attempt to reconnect in these cases.
 */
function isClosedOrClosingWebSocketProvider(
  provider: JsonRpcProvider
): boolean {
  if (provider instanceof WebSocketProvider) {
    // Digging into the innards of Ethers here because there's no
    // other way to get access to the WebSocket connection situation.
    // eslint-disable-next-line no-underscore-dangle
    const webSocket = provider._websocket as WebSocket

    return (
      webSocket.readyState === WebSocket.CLOSING ||
      webSocket.readyState === WebSocket.CLOSED
    )
  }

  return false
}

/**
 * Returns true if the given provider is using a WebSocket AND the WebSocket is
 * connecting. Ethers does not provide direct access to this information.
 */
function isConnectingWebSocketProvider(provider: JsonRpcProvider): boolean {
  if (provider instanceof WebSocketProvider) {
    // Digging into the innards of Ethers here because there's no
    // other way to get access to the WebSocket connection situation.
    // eslint-disable-next-line no-underscore-dangle
    const webSocket = provider._websocket as WebSocket
    return webSocket.readyState === WebSocket.CONNECTING
  }

  return false
}

/**
 * Return the decision whether a given RPC call should be routed to the alchemy provider
 * or the generic provider.
 *
 * Checking whether is alchemy supported is a non concern for this function!
 *
 * @param chainID string chainID to handle chain specific routings
 * @param method the current RPC method
 * @returns true | false whether the method on a given network should be routed to alchemy or can be sent over the generic provider
 */
function alchemyOrDefaultProvider(chainID: string, method: string): boolean {
  return (
    RPC_METHOD_PROVIDER_ROUTING.everyChain.some((m: string) =>
      method.startsWith(m)
    ) ||
    (RPC_METHOD_PROVIDER_ROUTING[Number(chainID)] ?? []).some((m: string) =>
      method.startsWith(m)
    )
  )
}

/**
 * The SerialFallbackProvider is an Ethers JsonRpcProvider that can fall back
 * through a series of providers in case previous ones fail.
 *
 * In case of server errors, this provider attempts a number of exponential
 * backoffs and retries before falling back to the next provider in the list.
 * WebSocketProviders in the list are checked for WebSocket connections, and
 * attempt reconnects if the underlying WebSocket disconnects.
 *
 * Additionally, subscriptions are tracked and, if the current provider is a
 * WebSocket provider, they are restored on reconnect.
 */
export default class SerialFallbackProvider extends JsonRpcProvider {
  // Functions that will create and initialize a new provider, in priority
  // order.
  private providerCreators: [
    () => WebSocketProvider | JsonRpcProvider,
    ...(() => JsonRpcProvider)[]
  ]

  // The currently-used provider, produced by the provider-creator at
  // currentProviderIndex.
  private currentProvider: JsonRpcProvider

  private alchemyProvider: JsonRpcProvider | undefined

  /**
   * This object holds all messages that are either being sent to a provider
   * and waiting for a response, or are in the process of being backed off due
   * to bad network conditions or hitting rate limits.
   */
  public messagesToSend: {
    [id: symbol]: {
      method: string
      params: unknown[]
      backoffCount: number
      providerIndex: number
    }
  } = {}

  private alchemyProviderCreator:
    | (() => WebSocketProvider | JsonRpcProvider)
    | undefined

  supportsAlchemy = false

  /**
   * Since our architecture follows a pattern of using distinct provider instances
   * per network - and we know that a given provider will never switch its network
   * (rather - we will switch the provider the extension is using) - we can avoid
   * eth_chainId RPC calls.
   */
  private cachedChainId: string

  // The index of the provider creator that created the current provider. Used
  // for reconnects when relevant.
  private currentProviderIndex = 0

  // TEMPORARY cache for latest account balances to reduce number of rpc calls
  // This is intended as a temporary fix to the burst of account enrichment that
  // happens when the extension is first loaded up as a result of activity emission
  // inside of chainService.connectChainService
  private latestBalanceCache: {
    [address: string]: {
      balance: string
      updatedAt: number
    }
  } = {}

  // TEMPORARY cache for if an address has code to reduce number of rpc calls
  // This is intended as a temporary fix to the burst of account enrichment that
  // happens when the extension is first loaded up as a result of activity emission
  // inside of chainService.connectChainService
  // There is no TTL here as the cache will get reset every time the extension is
  // reloaded and the property of having code updates quite rarely.
  private latestHasCodeCache: {
    [address: string]: {
      hasCode: boolean
    }
  } = {}

  // Information on WebSocket-style subscriptions. Tracked here so as to
  // restore them in case of WebSocket disconnects.
  private subscriptions: {
    tag: string
    param: unknown[]
    processFunc: (result: unknown) => void
  }[] = []

  // Information on event subscriptions, which can be restored on non-WebSocket
  // subscriptions and WebSocket subscriptions both.
  private eventSubscriptions: {
    eventName: EventType
    listener: Listener | (Listener & { wrappedListener: Listener })
    once: boolean
  }[] = []

  constructor(
    // Internal network type useful for helper calls, but not exposed to avoid
    // clashing with Ethers's own `network` stuff.
    private evmNetwork: EVMNetwork,
    providerCreators: Array<{
      type: "alchemy" | "generic"
      creator: () => WebSocketProvider | JsonRpcProvider
    }>
  ) {
    const [firstProviderCreator, ...remainingProviderCreators] =
      providerCreators.map((pc) => pc.creator)

    const firstProvider = firstProviderCreator()

    super(firstProvider.connection, firstProvider.network)

    this.currentProvider = firstProvider

    const alchemyProviderCreator = providerCreators.find(
      (creator) => creator.type === "alchemy"
    )

    if (alchemyProviderCreator) {
      this.supportsAlchemy = true
      this.alchemyProviderCreator = alchemyProviderCreator.creator
      this.alchemyProvider = this.alchemyProviderCreator()
    }

    setInterval(() => {
      this.attemptToReconnectToPrimaryProvider()
      this.attemptToReconnectToAlchemyProvider()
    }, PRIMARY_PROVIDER_RECONNECT_INTERVAL)

    this.cachedChainId = utils.hexlify(Number(evmNetwork.chainID))
    this.providerCreators = [firstProviderCreator, ...remainingProviderCreators]
  }

  /**
   * This method takes care of sending off a message via an underlying provider
   * as well as backing off and failing over to other providers should a given
   * provider be disconnected.
   *
   * @param messageId The unique identifier of a given message
   * @returns The result of sending the message to a given provider
   */
<<<<<<< HEAD
  private async routeRpcCall(messageId: symbol): Promise<unknown> {
    const { method, params } = this.messagesToSend[messageId]

    /*
     * Checking the cache needs to happen inside or routeRpcCall,
     * This gives us multiple chances to get a cache hit throughout
     * a given message's retry cycle rather than just when the message
     * is first initiated
     */
    const cachedResult = this.checkForCachedResult(method, params)

    if (typeof cachedResult !== "undefined") {
      // Cache hit! - return early
      delete this.messagesToSend[messageId]
      return cachedResult
=======
  override async send(method: string, params: unknown[]): Promise<unknown> {
    if (method === "eth_chainId") {
      return this.cachedChainId
    }

    // @TODO Remove once initial activity load is refactored.
    if (method === "eth_getBalance" && (params as string[])[1] === "latest") {
      const address = (params as string[])[0]
      const now = Date.now()
      const lastUpdate = this.latestBalanceCache[address]?.updatedAt
      if (lastUpdate && now < lastUpdate + 1 * SECOND) {
        return this.latestBalanceCache[address].balance
      }
    }

    // @TODO Remove once initial activity load is refactored.
    if (method === "eth_getCode" && (params as string[])[1] === "latest") {
      const address = (params as string[])[0]
      if (typeof this.latestHasCodeCache[address] !== "undefined") {
        return this.latestHasCodeCache[address].hasCode
      }
    }

    if (
      // Force some methods to be handled by alchemy if we're on an alchemy supported chain
      this.alchemyProvider &&
      alchemyOrDefaultProvider(this.cachedChainId, method)
    ) {
      return this.alchemyProvider.send(method, params)
    }

    if (/^alchemy_|^eth_subscribe$/.test(method)) {
      throw new Error(
        `Calling ${method} is not supported on ${this.currentProvider.network.name}`
      )
>>>>>>> 26f72cfe
    }

    try {
      if (isClosedOrClosingWebSocketProvider(this.currentProvider)) {
        // Detect disconnected WebSocket and immediately throw.
        throw new Error("WebSocket is already in CLOSING")
      }

      if (isConnectingWebSocketProvider(this.currentProvider)) {
        // If the websocket is still connecting, wait and try to send again.
        return await waitAnd(WAIT_BEFORE_SEND_AGAIN, async () =>
          this.routeRpcCall(messageId)
        )
      }

      if (
        // Force some methods to be handled by alchemy if we're on an alchemy supported chain
        this.alchemyProvider &&
        alchemyOrDefaultProvider(this.cachedChainId, method)
      ) {
        if (this.alchemyProvider) {
          // eslint-disable-next-line @typescript-eslint/no-explicit-any
          const result = await this.alchemyProvider.send(method, params)
          delete this.messagesToSend[messageId]
          return result
        }
        if (method.startsWith("alchemy_")) {
          delete this.messagesToSend[messageId]
          throw new Error(
            `Calling ${method} is not supported on ${this.currentProvider.network.name}`
          )
        }
      }

      if (
        this.alchemyProvider &&
        Math.random() < ALCHEMY_RPC_CALL_PERCENTAGE / 100
      ) {
        // Cast `unknown` to `any` - which is the type that the send method expects.
        // eslint-disable-next-line @typescript-eslint/no-explicit-any
        const result = await this.alchemyProvider.send(
          method,
          params as Array<any>
        )
        delete this.messagesToSend[messageId]
        return result
      }
      // Cast `unknown` to `any` - which is the type that the send method expects.
      // eslint-disable-next-line @typescript-eslint/no-explicit-any
      const result = await this.currentProvider.send(
        method,
        params as Array<any>
      )
      // If https://github.com/tc39/proposal-decorators ever gets out of Stage 3
      // cleaning up the messageToSend object seems like a great job for a decorator
      delete this.messagesToSend[messageId]
      return result
    } catch (error) {
      // Awful, but what can ya do.
      const stringifiedError = String(error)

      if (
        /**
         * WebSocket is already in CLOSING - We are reconnecting
         * bad response - error on the endpoint provider's side
         * missing response - we might be disconnected due to network instability
         * we can't execute this request - ankr rate limit hit
         */
        stringifiedError.match(
          /WebSocket is already in CLOSING|bad response|missing response|we can't execute this request/
        )
      ) {
        if (this.shouldSendMessageOnNextProvider(messageId)) {
          // If there is another provider to try - try to send the message on that provider
          if (this.currentProviderIndex + 1 < this.providerCreators.length) {
            return await this.attemptToSendMessageOnNewProvider(messageId)
          }

          // Otherwise, set us up for the next call, but fail the
          // current one since we've gone through every available provider. Note
          // that this may happen over time, but we still fail the request that
          // hits the end of the list.
          this.currentProviderIndex = 0

          // Reconnect, but don't wait for the connection to go through.
          this.reconnectProvider()
          delete this.messagesToSend[messageId]
          throw error
        } else {
          const backoff = this.backoffFor(messageId)
          logger.debug(
            "Backing off for",
            backoff,
            "and retrying: ",
            method,
            params
          )

          return await waitAnd(backoff, async () => {
            if (isClosedOrClosingWebSocketProvider(this.currentProvider)) {
              await this.reconnectProvider()
            }

            logger.debug("Retrying", method, params)
            return this.routeRpcCall(messageId)
          })
        }
      }

      logger.debug(
        "Skipping fallback for unidentified error",
        error,
        "for provider",
        this.currentProvider
      )

      delete this.messagesToSend[messageId]
      throw error
    }
  }

  /**
   * A method that caches calls to eth_getCode and eth_getBalance
   *
   * @param result result of a successful call to an rpc provider
   * @param method rpc method sent to the rpc provider
   * @param params corresponding rpc params sent to the rpc provider
   */
  private conditionallyCacheResult(
    result: unknown,
    { method, params }: { method: string; params: unknown }
  ): void {
    if (method === "eth_getBalance" && (params as string[])[1] === "latest") {
      const address = (params as string[])[0]
      this.latestBalanceCache[address] = {
        balance: result as string,
        updatedAt: Date.now(),
      }
    }

    // @TODO Remove once initial activity load is refactored.
    if (method === "eth_getCode" && (params as string[])[1] === "latest") {
      const address = (params as string[])[0]
      this.latestHasCodeCache[address] = {
        hasCode: result as boolean,
      }
    }
  }

  /**
   * A method that checks the local cache for any previous calls to eth_getCode
   * or any recent calls to eth_getBalance for a given address
   *
   * @param method the current RPC method
   * @param params the parameters for the current rpc method
   * @returns A cached result for the given method, or `undefined` indicating a cache miss
   */
  private checkForCachedResult(
    method: string,
    params: unknown
  ): string | boolean | undefined {
    // @TODO Remove once initial activity load is refactored.
    if (method === "eth_getBalance" && (params as string[])[1] === "latest") {
      const address = (params as string[])[0]
      const now = Date.now()
      const lastUpdate = this.latestBalanceCache[address]?.updatedAt
      if (lastUpdate && now < lastUpdate + 1 * SECOND) {
        return this.latestBalanceCache[address].balance
      }
    }

    // @TODO Remove once initial activity load is refactored.
    if (method === "eth_getCode" && (params as string[])[1] === "latest") {
      const address = (params as string[])[0]
      if (typeof this.latestHasCodeCache[address] !== "undefined") {
        return this.latestHasCodeCache[address].hasCode
      }
    }

    return undefined
  }

  /**
   * Called when a message has failed MAX_RETRIES_PER_PROVIDER times on a given
   * provider, and is ready to be sent to the next provider in line
   *
   * @param messageId The unique identifier of a given message
   * @returns The result of sending the message via the next provider
   */
  private async attemptToSendMessageOnNewProvider(
    messageId: symbol
  ): Promise<unknown> {
    this.disconnectCurrentProvider()
    this.currentProviderIndex += 1
    // Try again with the next provider.
    await this.reconnectProvider()
    return this.routeRpcCall(messageId)
  }

  /**
   * Override the core `send` method to handle disconnects and other errors
   * that should trigger retries. Ethers already does internal retrying, but
   * this retry methodology eventually falls back on another provider, handles
   * WebSocket disconnects, and restores subscriptions where
   * possible/necessary.
   */
  override async send(method: string, params: unknown[]): Promise<unknown> {
    // Since we can reliably return the chainId with absolutely no communication with
    // the provider - we can return it without needing to worry about routing rpc calls
    if (method === "eth_chainId") {
      return this.cachedChainId
    }

    // Generate a unique symbol to track the message and store message information
    const id = Symbol(method)
    this.messagesToSend[id] = {
      method,
      params,
      backoffCount: 0,
      providerIndex: this.currentProviderIndex,
    }

    // Start routing message down our waterfall of rpc providers
    const result = await this.routeRpcCall(id)

    // Cache results for method/param combinations that are frequently called subsequently
    this.conditionallyCacheResult(result, { method, params })

    return result
  }

  /**
   * Exposes direct WebSocket subscription by JSON-RPC method. Takes immediate
   * effect if the current underlying provider is a WebSocketProvider. If it is
   * not, queues the subscription up for when a WebSocketProvider can connect.
   */
  async subscribe(
    tag: string,
    param: Array<unknown>,
    processFunc: (result: unknown) => void
  ): Promise<void> {
    const subscription = { tag, param, processFunc }

    if (this.currentProvider instanceof WebSocketProvider) {
      // eslint-disable-next-line no-underscore-dangle
      await this.currentProvider._subscribe(tag, param, processFunc)
      this.subscriptions.push(subscription)
    } else {
      logger.warn(
        "Current provider is not a WebSocket provider; subscription " +
          "will not work until a WebSocket provider connects."
      )
    }
  }

  /**
   * Subscribe to pending transactions that have been resolved to a full
   * transaction object; uses optimized paths when the provider supports it,
   * otherwise subscribes to pending transaction hashes and manually resolves
   * them with a transaction lookup.
   */
  async subscribeFullPendingTransactions(
    { address, network }: AddressOnNetwork,
    handler: (pendingTransaction: AnyEVMTransaction) => void
  ): Promise<void> {
    if (this.evmNetwork.chainID !== network.chainID) {
      logger.error(
        `Tried to subscribe to pending transactions for chain id ` +
          `${network.chainID} but provider was on ` +
          `${this.evmNetwork.chainID}`
      )
      return
    }

    const alchemySubscription =
      await this.alchemySubscribeFullPendingTransactions(
        { address, network },
        handler
      )

    if (alchemySubscription === "unsupported") {
      // Fall back on a standard pending transaction subscription if the
      // Alchemy version is unsupported.
      this.on("pending", async (transactionHash: unknown) => {
        try {
          if (typeof transactionHash === "string") {
            const transaction = transactionFromEthersTransaction(
              await this.getTransaction(transactionHash),
              network
            )

            handler(transaction)
          }
        } catch (innerError) {
          logger.error(
            `Error handling incoming pending transaction hash: ${transactionHash}`,
            innerError
          )
        }
      })
    }
  }

  /**
   * Behaves the same as the `JsonRpcProvider` `on` method, but also trakcs the
   * event subscription so that an underlying provider failure will not prevent
   * it from firing.
   */
  override on(eventName: EventType, listener: Listener): this {
    this.eventSubscriptions.push({
      eventName,
      listener,
      once: false,
    })

    this.currentProvider.on(eventName, listener)

    return this
  }

  /**
   * Behaves the same as the `JsonRpcProvider` `once` method, but also trakcs
   * the event subscription so that an underlying provider failure will not
   * prevent it from firing.
   */
  override once(eventName: EventType, listener: Listener): this {
    const adjustedListener = this.listenerWithCleanup(eventName, listener)

    this.eventSubscriptions.push({
      eventName,
      listener: adjustedListener,
      once: true,
    })

    this.currentProvider.once(eventName, listener)

    return this
  }

  /**
   * Removes one or all listeners for a given event.
   *
   * Ensures these will not be restored during a reconnect.
   */
  override off(eventName: EventType, listenerToRemove?: Listener): this {
    this.eventSubscriptions = this.eventSubscriptions.filter(
      ({ eventName: savedEventName, listener: savedListener }) => {
        if (savedEventName === eventName) {
          // No explicit listener to remove = remove all listeners.
          if (
            typeof listenerToRemove === "undefined" ||
            listenerToRemove === null
          ) {
            return true
          }

          // If the listener is wrapped, use that to check against the
          // specified listener to remove.
          if ("wrappedListener" in savedListener) {
            return savedListener.wrappedListener === listenerToRemove
          }

          // Otherwise, directly compare.
          return savedListener === listenerToRemove
        }

        return false
      }
    )

    this.currentProvider.off(eventName, listenerToRemove)

    return this
  }

  /**
   * Handles any cleanup needed for the current provider.
   *
   * Useful especially for when a non-WebSocket provider is tracking events,
   * which are done via polling. In these cases, if the provider became
   * available again, even if it was no longer the current provider, it would
   * start calling its event handlers again; disconnecting in this way
   * unsubscribes all those event handlers so they can be attached to the new
   * current provider.
   */
  private disconnectCurrentProvider() {
    logger.debug(
      "Disconnecting current provider; websocket: ",
      this.currentProvider instanceof WebSocketProvider,
      "."
    )
    if (this.currentProvider instanceof WebSocketProvider) {
      this.currentProvider.destroy()
    } else {
      // For non-WebSocket providers, kill all subscriptions so the listeners
      // won't fire; the next provider will pick them up. We could lose events
      // in between, but if we're considering the current provider dead, let's
      // assume we would lose them anyway.
      this.eventSubscriptions.forEach(({ eventName }) =>
        this.removeAllListeners(eventName)
      )
    }
  }

  /**
   * Wraps an Ethers listener function meant to only be invoked once with
   * cleanup to ensure it won't be resubscribed in case of a provider switch.
   */
  private listenerWithCleanup(
    eventName: EventType,
    listenerToWrap: Listener
  ): Listener & { wrappedListener: Listener } {
    const wrappedListener = (
      ...params: Parameters<Listener>
    ): ReturnType<Listener> => {
      try {
        listenerToWrap(...params)
      } finally {
        this.eventSubscriptions = this.eventSubscriptions.filter(
          ({ eventName: storedEventName, listener, once }) =>
            eventName !== storedEventName ||
            listener !== wrappedListener ||
            once !== true
        )
      }
    }

    wrappedListener.wrappedListener = listenerToWrap

    return wrappedListener
  }

  /**
   * Reconnects the currently-selected provider. If the current provider index
   * has been somehow set out of range, resets it to 0.
   */
  private async reconnectProvider() {
    this.disconnectCurrentProvider()
    if (this.currentProviderIndex >= this.providerCreators.length) {
      this.currentProviderIndex = 0
    }

    logger.debug(
      "Reconnecting provider at index",
      this.currentProviderIndex,
      "..."
    )

    this.currentProvider = this.providerCreators[this.currentProviderIndex]()
    await this.resubscribe(this.currentProvider)

    // TODO After a longer backoff, attempt to reset the current provider to 0.
  }

  /**
   * Resubscribes existing WebSocket subscriptions (if the current provider is
   * a `WebSocketProvider`) and regular Ethers subscriptions (for all
   * providers).
   * @param provider The provider to use to resubscribe
   * @returns A boolean indicating if websocket subscription was successful or not
   */
  private async resubscribe(provider: JsonRpcProvider): Promise<boolean> {
    logger.debug("Resubscribing subscriptions...")

    if (
      isClosedOrClosingWebSocketProvider(provider) ||
      isConnectingWebSocketProvider(provider)
    ) {
      return false
    }

    if (!provider.network) {
      return false
    }

    if (provider instanceof WebSocketProvider) {
      const websocketProvider = provider as WebSocketProvider

      // Chain promises to serially resubscribe.
      //
      // TODO If anything fails along the way, it should yield the same kind of
      // TODO backoff as a regular `send`.
      await this.subscriptions.reduce(
        (previousPromise, { tag, param, processFunc }) =>
          previousPromise.then(() =>
            waitAnd(backedOffMs(), () =>
              // Direct subscriptions are internal, but we want to be able to
              // restore them.
              // eslint-disable-next-line no-underscore-dangle
              websocketProvider._subscribe(tag, param, processFunc)
            )
          ),
        Promise.resolve()
      )
    }

    this.eventSubscriptions.forEach(({ eventName, listener, once }) => {
      if (once) {
        provider.once(eventName, listener)
      } else {
        provider.on(eventName, listener)
      }
    })

    logger.debug("Subscriptions resubscribed...")
    return true
  }

  private async attemptToReconnectToAlchemyProvider(): Promise<void> {
    if (
      this.alchemyProvider &&
      this.alchemyProviderCreator &&
      isClosedOrClosingWebSocketProvider(this.alchemyProvider)
    ) {
      // Always reconnect without resubscribing - since subscriptions
      // should live on the currentProvider
      this.alchemyProvider = this.alchemyProviderCreator()
    }
  }

  private async attemptToReconnectToPrimaryProvider(): Promise<unknown> {
    if (this.currentProviderIndex === 0) {
      // If we are already connected to the primary provider - don't resubscribe
      return null
    }
    const primaryProvider = this.providerCreators[0]()
    // We need to wait before attempting to resubscribe of the primaryProvider's
    // websocket connection will almost always still be in a CONNECTING state when
    // resubscribing.
    return waitAnd(WAIT_BEFORE_SUBSCRIBING, async (): Promise<unknown> => {
      const subscriptionsSuccessful = await this.resubscribe(primaryProvider)
      if (!subscriptionsSuccessful) {
        return
      }
      // Cleanup the subscriptions on the backup provider.
      await this.disconnectCurrentProvider()
      // only set if subscriptions are successful
      this.currentProvider = primaryProvider
      this.currentProviderIndex = 0
    })
  }

  /**
   * @param messageId The unique identifier of a given message
   * @returns number of miliseconds to backoff
   */
  private backoffFor(messageId: symbol): number {
    this.messagesToSend[messageId].backoffCount += 1
    this.conditionallyIncrementCurrentProviderIndex(messageId)
    return backedOffMs()
  }

  /**
   * Increments the currentProviderIndex and resets a given messages backOffCount
   * if it is being sent on a new provider.
   *
   * @param messageId The unique identifier of a given message
   */
  private conditionallyIncrementCurrentProviderIndex(messageId: symbol) {
    const { providerIndex } = this.messagesToSend[messageId]

    if (providerIndex !== this.currentProviderIndex) {
      this.messagesToSend[messageId].backoffCount = 0
      this.messagesToSend[messageId].providerIndex = this.currentProviderIndex
    }
  }

  /**
   * @param messageId The unique identifier of a given message
   * @returns true if a message should be sent on the next provider, false otherwise
   */
  private shouldSendMessageOnNextProvider(messageId: symbol): boolean {
    const { backoffCount } = this.messagesToSend[messageId]
    if (backoffCount && backoffCount < MAX_RETRIES_PER_PROVIDER) {
      return true
    }
    return false
  }

  /**
   * Attempts to subscribe to pending transactions in an Alchemy-specific
   * way. Returns `subscribed` if the subscription succeeded, or `unsupported`
   * if the underlying provider did not support Alchemy-specific subscriptions.
   */
  private async alchemySubscribeFullPendingTransactions(
    { address, network }: AddressOnNetwork,
    handler: (pendingTransaction: AnyEVMTransaction) => void
  ): Promise<"subscribed" | "unsupported"> {
    try {
      await this.subscribe(
        "filteredNewFullPendingTransactionsSubscriptionID",
        [
          "alchemy_pendingTransactions",
          { fromAddress: address, toAddress: address },
        ],
        async (result: unknown) => {
          // TODO use proper provider string
          // handle incoming transactions for an account
          try {
            const transaction = transactionFromAlchemyWebsocketTransaction(
              result,
              network
            )

            handler(transaction)
          } catch (error) {
            logger.error(
              `Error handling incoming pending transaction: ${result}`,
              error
            )
          }
        }
      )

      return "subscribed"
    } catch (error) {
      const errorString = String(error)
      if (errorString.match(/is unsupported on/i)) {
        return "unsupported"
      }

      throw error
    }
  }
}

export function makeSerialFallbackProvider(
  network: EVMNetwork
): SerialFallbackProvider {
  const alchemyProviderCreators = ALCHEMY_SUPPORTED_CHAIN_IDS.has(
    network.chainID
  )
    ? [
        {
          type: "alchemy" as const,
          creator: () =>
            new AlchemyProvider(
              getNetwork(Number(network.chainID)),
              ALCHEMY_KEY
            ),
        },
        {
          type: "alchemy" as const,
          creator: () =>
            new AlchemyWebSocketProvider(
              getNetwork(Number(network.chainID)),
              ALCHEMY_KEY
            ),
        },
      ]
    : []

  const genericProviders = (CHAIN_ID_TO_RPC_URLS[network.chainID] || []).map(
    (rpcUrl) => ({
      type: "generic" as const,
      creator: () => new JsonRpcProvider(rpcUrl),
    })
  )

  return new SerialFallbackProvider(network, [
    // Prefer alchemy as the primary provider when available
    ...genericProviders,
    ...alchemyProviderCreators,
  ])
}<|MERGE_RESOLUTION|>--- conflicted
+++ resolved
@@ -263,7 +263,6 @@
    * @param messageId The unique identifier of a given message
    * @returns The result of sending the message to a given provider
    */
-<<<<<<< HEAD
   private async routeRpcCall(messageId: symbol): Promise<unknown> {
     const { method, params } = this.messagesToSend[messageId]
 
@@ -279,43 +278,6 @@
       // Cache hit! - return early
       delete this.messagesToSend[messageId]
       return cachedResult
-=======
-  override async send(method: string, params: unknown[]): Promise<unknown> {
-    if (method === "eth_chainId") {
-      return this.cachedChainId
-    }
-
-    // @TODO Remove once initial activity load is refactored.
-    if (method === "eth_getBalance" && (params as string[])[1] === "latest") {
-      const address = (params as string[])[0]
-      const now = Date.now()
-      const lastUpdate = this.latestBalanceCache[address]?.updatedAt
-      if (lastUpdate && now < lastUpdate + 1 * SECOND) {
-        return this.latestBalanceCache[address].balance
-      }
-    }
-
-    // @TODO Remove once initial activity load is refactored.
-    if (method === "eth_getCode" && (params as string[])[1] === "latest") {
-      const address = (params as string[])[0]
-      if (typeof this.latestHasCodeCache[address] !== "undefined") {
-        return this.latestHasCodeCache[address].hasCode
-      }
-    }
-
-    if (
-      // Force some methods to be handled by alchemy if we're on an alchemy supported chain
-      this.alchemyProvider &&
-      alchemyOrDefaultProvider(this.cachedChainId, method)
-    ) {
-      return this.alchemyProvider.send(method, params)
-    }
-
-    if (/^alchemy_|^eth_subscribe$/.test(method)) {
-      throw new Error(
-        `Calling ${method} is not supported on ${this.currentProvider.network.name}`
-      )
->>>>>>> 26f72cfe
     }
 
     try {
@@ -342,7 +304,7 @@
           delete this.messagesToSend[messageId]
           return result
         }
-        if (method.startsWith("alchemy_")) {
+        if (/^alchemy_|^eth_subscribe$/.test(method)) {
           delete this.messagesToSend[messageId]
           throw new Error(
             `Calling ${method} is not supported on ${this.currentProvider.network.name}`
