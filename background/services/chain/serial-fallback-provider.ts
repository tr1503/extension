--- conflicted
+++ resolved
@@ -267,7 +267,6 @@
       return this.cachedChainId
     }
 
-<<<<<<< HEAD
     // @TODO Remove once initial activity load is refactored.
     if (method === "eth_getBalance" && (params as string[])[1] === "latest") {
       const address = (params as string[])[0]
@@ -286,7 +285,6 @@
       }
     }
 
-=======
     if (method.startsWith("alchemy_")) {
       if (this.alchemyProvider) {
         // eslint-disable-next-line @typescript-eslint/no-explicit-any
@@ -296,7 +294,6 @@
         `Calling ${method} is not supported on ${this.currentProvider.network.name}`
       )
     }
->>>>>>> 9b67a213
     try {
       if (isClosedOrClosingWebSocketProvider(this.currentProvider)) {
         // Detect disconnected WebSocket and immediately throw.
@@ -309,15 +306,14 @@
           this.send(method, params)
         )
       }
-<<<<<<< HEAD
-      // eslint-disable-next-line @typescript-eslint/no-explicit-any
-      const result = await this.currentProvider.send(method, params as any)
+
+      const result = await this.routeRpcCall(method, params)
 
       // @TODO Remove once initial activity load is refactored.
       if (method === "eth_getBalance" && (params as string[])[1] === "latest") {
         const address = (params as string[])[0]
         this.latestBalanceCache[address] = {
-          balance: result,
+          balance: result as string,
           updatedAt: Date.now(),
         }
       }
@@ -326,14 +322,11 @@
       if (method === "eth_getCode" && (params as string[])[1] === "latest") {
         const address = (params as string[])[0]
         this.latestHasCodeCache[address] = {
-          hasCode: result,
+          hasCode: result as boolean,
         }
       }
 
       return result
-=======
-      return await this.routeRpcCall(method, params)
->>>>>>> 9b67a213
     } catch (error) {
       // Awful, but what can ya do.
       const stringifiedError = String(error)
@@ -839,14 +832,10 @@
     : []
 
   const genericProviders = (CHAIN_ID_TO_RPC_URLS[network.chainID] || []).map(
-<<<<<<< HEAD
-    (rpcUrl) => () => new JsonRpcProvider({ url: rpcUrl })
-=======
     (rpcUrl) => ({
       type: "generic" as const,
       creator: () => new JsonRpcProvider(rpcUrl),
     })
->>>>>>> 9b67a213
   )
 
   return new SerialFallbackProvider(network, [
