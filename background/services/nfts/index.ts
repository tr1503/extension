--- conflicted
+++ resolved
@@ -1,11 +1,8 @@
 import { AddressOnNetwork } from "../../accounts"
 import { FeatureFlags, isEnabled } from "../../features"
 import { getNFTCollections, getNFTs } from "../../lib/nfts_update"
-<<<<<<< HEAD
 import { getSimpleHashNFTs } from "../../lib/simple-hash_update"
-=======
 import { POAP_COLLECTION_ID } from "../../lib/poap_update"
->>>>>>> 9ae9842e
 import { NFTCollection, NFT } from "../../nfts"
 import BaseService from "../base"
 import ChainService from "../chain"
@@ -95,53 +92,10 @@
     collectionID: string,
     account: AddressOnNetwork
   ): Promise<void> {
-<<<<<<< HEAD
     await Promise.allSettled(
       getNFTs([account], [collectionID]).map((request) =>
         request.then(async ({ nfts, nextPageURLs }) => {
           await this.updateSavedNFTs(collectionID, account, nfts, nextPageURLs)
-=======
-    getNFTs([account], [collectionID]).forEach((request) =>
-      request.then(async ({ nfts, nextPageURLs }) => {
-        await this.db.updateNFTs(nfts)
-        this.#nextPageUrls.push(...nextPageURLs) // TODO: implement fetching next pages
-
-        const updatedNFTs = await this.db.getCollectionNFTsForAccount(
-          collectionID,
-          account
-        )
-
-        let updatedCollection: NFTCollection | undefined
-
-        if (collectionID === POAP_COLLECTION_ID) {
-          // update number of poaps
-          updatedCollection = await this.db.updateCollectionData(
-            collectionID,
-            account,
-            {
-              nftCount: updatedNFTs.length,
-            }
-          )
-        } else if (updatedNFTs.some((nft) => nft.isBadge)) {
-          // update collection as a badges collection
-          updatedCollection = await this.db.updateCollectionData(
-            collectionID,
-            account,
-            {
-              hasBadges: true,
-            }
-          )
-        }
-
-        if (updatedCollection) {
-          this.emitter.emit("updateCollections", [updatedCollection])
-        }
-
-        this.emitter.emit("updateNFTs", {
-          collectionID,
-          account,
-          nfts: updatedNFTs,
->>>>>>> 9ae9842e
         })
       )
     )
@@ -185,6 +139,32 @@
 
     this.updateNextPages(nextPageURLs)
 
+    let updatedCollection: NFTCollection | undefined
+
+    if (collectionID === POAP_COLLECTION_ID) {
+      // update number of poaps
+      updatedCollection = await this.db.updateCollectionData(
+        collectionID,
+        account,
+        {
+          nftCount: updatedNFTs.length,
+        }
+      )
+    } else if (updatedNFTs.some((nft) => nft.isBadge)) {
+      // update collection as a badges collection
+      updatedCollection = await this.db.updateCollectionData(
+        collectionID,
+        account,
+        {
+          hasBadges: true,
+        }
+      )
+    }
+
+    if (updatedCollection) {
+      this.emitter.emit("updateCollections", [updatedCollection])
+    }
+
     const hasNextPage = !!Object.keys(nextPageURLs).length
 
     await this.emitter.emit("updateNFTs", {
