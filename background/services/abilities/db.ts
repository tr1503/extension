--- conflicted
+++ resolved
@@ -27,25 +27,18 @@
       await this.abilities.add(ability)
       return true
     }
-<<<<<<< HEAD
-    if (
-      existingAbility &&
-      existingAbility.completed === false &&
-      existingAbility.completed !== ability.completed
-    ) {
-      // Update an ability status if it has been completed
-      this.abilities.update(existingAbility, { completed: true })
-=======
     const { id, ...correctAbility } = existingAbility as Ability & {
       id: number
     }
     if (JSON.stringify(correctAbility) !== JSON.stringify(ability)) {
+      const updateCompleted =
+        ability.completed === true && existingAbility.completed === false
+
       await this.abilities.update(existingAbility, {
         ...ability,
-        completed: existingAbility.completed,
+        completed: updateCompleted ? true : existingAbility.completed,
         removedFromUi: existingAbility.removedFromUi,
       })
->>>>>>> 9fdd0497
       return true
     }
     return false
