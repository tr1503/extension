import Dexie, { Transaction } from "dexie"

import { FiatCurrency } from "../../assets"
import { AddressOnNetwork } from "../../accounts"

import DEFAULT_PREFERENCES, { DEFAULT_AUTOLOCK_INTERVAL } from "./defaults"
import { AccountSignerSettings } from "../../ui"
import { AccountSignerWithId } from "../../signing"
import { AnalyticsPreferences } from "./types"
import { NETWORK_BY_CHAIN_ID } from "../../constants"
import { UNIXTime } from "../../types"

type SignerRecordId = `${AccountSignerWithId["type"]}/${string}`

/**
 * Returns a unique id for an account signer
 * in the form of "signerType/someId" e.g. "ledger/deviceId"
 */
const getSignerRecordId = (signer: AccountSignerWithId): SignerRecordId => {
  switch (signer.type) {
    case "keyring":
      return `${signer.type}/${signer.keyringID}`
    case "private-key":
      return `${signer.type}/${signer.walletID}`
    default:
      return `${signer.type}/${signer.deviceID}`
  }
}

// The idea is to use this interface to describe the data structure stored in indexedDb
// In the future this might also have a runtime type check capability, but it's good enough for now.
<<<<<<< HEAD
// NOTE: Check if can be merged with preferences/types.ts
export interface Preferences {
=======
export type Preferences = {
>>>>>>> c05f3388
  id?: number
  savedAt: number
  tokenLists: { autoUpdate: boolean; urls: string[] }
  currency: FiatCurrency
  defaultWallet: boolean
  currentAddress?: string
  selectedAccount: AddressOnNetwork
  analytics: {
    isEnabled: boolean
    hasDefaultOnBeenTurnedOn: boolean
  }
  autoLockInterval: UNIXTime
}

/**
 * Items that the user will see and then will not reappear once they've been
 * manually dismissed. Manual dismissal can include closing a popover, or
 * selecting "Don't show again" on a popup before closing it.
 */
export type ManuallyDismissableItem =
  | "analytics-enabled-banner"
  | "copy-sensitive-material-warning"
/**
 * Items that the user will see once and will not be auto-displayed again. Can
 * be used for tours, or for popups that can be retriggered but will not
 * auto-display more than once.
 */
export type SingleShotItem = "default-connection-popover"

/**
 * Items that the user will view one time and either manually dismiss or that
 * will remain auto-collapsed after first view.
 */
export type DismissableItem = ManuallyDismissableItem | SingleShotItem

type DismissableItemEntry = {
  id: DismissableItem
  shown: boolean
}

export class PreferenceDatabase extends Dexie {
  private preferences!: Dexie.Table<Preferences, number>

  private signersSettings!: Dexie.Table<
    AccountSignerSettings & { id: SignerRecordId },
    string
  >

  private shownDismissableItems!: Dexie.Table<DismissableItemEntry, string>

  constructor() {
    super("tally/preferences")

    // TODO Would be good to move all of these migrations to their own file or
    // TODO files.
    this.version(1).stores({
      preferences: "++id,savedAt",
      migrations: "++id,appliedAt",
    })

    this.version(2)
      .stores({
        preferences: "++id,savedAt,currency,tokenLists,defaultWallet",
      })
      .upgrade((tx) => {
        return tx
          .table("preferences")
          .toCollection()
          .modify((storedPreferences: Preferences) => {
            if (!storedPreferences.defaultWallet) {
              // Dexie API expects modification of the argument:
              // https://dexie.org/docs/Collection/Collection.modify()
              // eslint-disable-next-line no-param-reassign
              storedPreferences.defaultWallet =
                DEFAULT_PREFERENCES.defaultWallet
            }
          })
      })

    this.version(3).stores({
      migrations: null, // If we use dexie built in migrations then we don't need to keep track of them manually
      preferences: "++id", // removed all the unused indexes
    })

    //
    this.version(4)
      .stores({
        preferences: "++id",
      })
      .upgrade((tx) => {
        return tx
          .table("preferences")
          .toCollection()
          .modify((storedPreferences: Preferences) => {
            if (storedPreferences.currentAddress) {
              // eslint-disable-next-line no-param-reassign
              storedPreferences.selectedAccount = {
                network: DEFAULT_PREFERENCES.selectedAccount.network,
                address: storedPreferences.currentAddress,
              }
            } else {
              // eslint-disable-next-line no-param-reassign
              storedPreferences.selectedAccount =
                DEFAULT_PREFERENCES.selectedAccount
            }
          })
      })

    // Add the new default token list
    this.version(5)
      .stores({
        preferences: "++id",
      })
      .upgrade((tx) => {
        return tx
          .table("preferences")
          .toCollection()
          .modify((storedPreferences: Preferences) => {
            // eslint-disable-next-line no-param-reassign
            storedPreferences.tokenLists = {
              ...storedPreferences.tokenLists,
              urls: [
                "https://ipfs.io/ipfs/bafybeicovpqvb533alo5scf7vg34z6fjspdytbzsa2es2lz35sw3ksh2la",
                ...storedPreferences.tokenLists.urls,
              ],
            }
          })
      })

    // Add the new default token list
    this.version(6)
      .stores({
        preferences: "++id",
      })
      .upgrade((tx) => {
        return tx
          .table("preferences")
          .toCollection()
          .modify((storedPreferences: Preferences) => {
            // Get rid of old tally URL
            const newURLs = storedPreferences.tokenLists.urls.filter(
              (url) =>
                !url.includes(
                  "bafybeicovpqvb533alo5scf7vg34z6fjspdytbzsa2es2lz35sw3ksh2la"
                )
            )

            newURLs.push(
              "https://ipfs.io/ipfs/bafybeifeqadgtritd3p2qzf5ntzsgnph77hwt4tme2umiuxv2ez2jspife"
            )

            // eslint-disable-next-line no-param-reassign
            storedPreferences.tokenLists = {
              ...storedPreferences.tokenLists,
              urls: newURLs,
            }
          })
      })

    // Add the Polygon, Optimism, and Arbitrum token lists
    this.version(7)
      .stores({
        preferences: "++id",
      })
      .upgrade((tx) => {
        return tx
          .table("preferences")
          .toCollection()
          .modify((storedPreferences: Preferences) => {
            // eslint-disable-next-line no-param-reassign
            storedPreferences.tokenLists = {
              ...storedPreferences.tokenLists,
              urls: [
                "https://api-polygon-tokens.polygon.technology/tokenlists/default.tokenlist.json",
                "https://static.optimism.io/optimism.tokenlist.json",
                "https://bridge.arbitrum.io/token-list-42161.json",
                ...storedPreferences.tokenLists.urls,
              ],
            }
          })
      })

    // Update .eth.link token lists urls to .eth.limo fallback
    this.version(8)
      .stores({
        preferences: "++id",
      })
      .upgrade((tx) => {
        return tx
          .table("preferences")
          .toCollection()
          .modify((storedPreferences: Preferences) => {
            const updatedURLs = storedPreferences.tokenLists.urls.map((url) =>
              url.endsWith(".eth.link") ? `${url.slice(0, -9)}.eth.limo` : url
            )
            // eslint-disable-next-line no-param-reassign
            storedPreferences.tokenLists = {
              ...storedPreferences.tokenLists,
              urls: updatedURLs,
            }
          })
      })

    // Update Taho token list reference.
    this.version(9)
      .stores({
        preferences: "++id",
      })
      .upgrade((tx) => {
        return tx
          .table("preferences")
          .toCollection()
          .modify((storedPreferences: Preferences) => {
            // Get rid of old tally URL
            const newURLs = storedPreferences.tokenLists.urls.filter(
              (url) =>
                !url.includes(
                  "bafybeifeqadgtritd3p2qzf5ntzsgnph77hwt4tme2umiuxv2ez2jspife"
                )
            )

            newURLs.push(
              "https://ipfs.io/ipfs/bafybeigtlpxobme7utbketsaofgxqalgqzowhx24wlwwrtbzolgygmqorm"
            )

            // eslint-disable-next-line no-param-reassign
            storedPreferences.tokenLists = {
              ...storedPreferences.tokenLists,
              urls: newURLs,
            }
          })
      })

    this.version(10).stores({
      preferences: "++id",
      signersSettings: "&id",
    })

    this.version(11).upgrade((tx) => {
      return tx
        .table("preferences")
        .toCollection()
        .modify((storedPreferences: Preferences) => {
          // eslint-disable-next-line no-param-reassign
          storedPreferences.analytics = DEFAULT_PREFERENCES.analytics
        })
    })

    this.version(12).upgrade((tx) => {
      return tx
        .table("preferences")
        .toCollection()
        .modify((storedPreferences: Preferences) => {
          storedPreferences.tokenLists.urls.push(
            "https://raw.githubusercontent.com/traderjoe-xyz/joe-tokenlists/main/src/joe.tokenlist-v2.json"
          )
        })
    })

    this.version(13).upgrade((tx) => {
      return tx
        .table("preferences")
        .toCollection()
        .modify((storedPreferences: Preferences) => {
          storedPreferences.tokenLists.urls.push(
            "https://tokens.pancakeswap.finance/pancakeswap-default.json"
          )
        })
    })

    this.version(14).upgrade((tx) => {
      return tx
        .table("preferences")
        .toCollection()
        .modify((storedPreferences: Preferences) => {
          const urls = storedPreferences.tokenLists.urls.filter(
            (url) =>
              url !==
              "https://raw.githubusercontent.com/traderjoe-xyz/joe-tokenlists/main/src/joe.tokenlist-v2.json"
          )

          urls.push(
            "https://raw.githubusercontent.com/traderjoe-xyz/joe-tokenlists/main/avalanche.tokenlist.json"
          )

          Object.assign(storedPreferences.tokenLists, { urls })
        })
    })

    this.version(15).upgrade((tx) => {
      return tx
        .table("preferences")
        .toCollection()
        .modify((storedPreferences: Preferences) => {
          const urls = storedPreferences.tokenLists.urls.filter(
            (url) =>
              url !==
              "https://raw.githubusercontent.com/traderjoe-xyz/joe-tokenlists/main/avalanche.tokenlist.json"
          )

          urls.push(
            "https://raw.githubusercontent.com/traderjoe-xyz/joe-tokenlists/1722d8c47a728a64c8dca8ac160b32cf39c5e671/mc.tokenlist.json"
          )

          Object.assign(storedPreferences.tokenLists, { urls })
        })
    })

    // Updates saved accounts stored networks for old installs
    this.version(16).upgrade((tx) => {
      return tx
        .table("preferences")
        .toCollection()
        .modify((storedPreferences: Preferences) => {
          const { selectedAccount } = storedPreferences
          selectedAccount.network =
            NETWORK_BY_CHAIN_ID[selectedAccount.network.chainID]
        })
    })

<<<<<<< HEAD
    // Updates preferences to allow custom auto lock timers
    this.version(16).upgrade((tx) => {
      return tx
        .table("preferences")
        .toCollection()
        .modify((storedPreferences: Preferences) => {
          const update: Partial<Preferences> = {
            autoLockInterval: DEFAULT_AUTOLOCK_INTERVAL,
          }

          Object.assign(storedPreferences, update)
        })
=======
    this.version(17).stores({
      preferences: "++id",
      signersSettings: "&id",
      shownDismissableItems: "&id,shown",
>>>>>>> c05f3388
    })

    // This is the old version for populate
    // https://dexie.org/docs/Dexie/Dexie.on.populate-(old-version)
    // The this does not behave according the new docs, but works
    this.on("populate", (tx: Transaction) => {
      // This could be tx.preferences but the typing for populate
      // is not generic so it does not know about the preferences table
      tx.table("preferences").add(DEFAULT_PREFERENCES)
    })
  }

  async getPreferences(): Promise<Preferences> {
    // TBD: This will surely return a value because `getOrCreateDB` is called first
    // when the service is created. It runs the migration which writes the `DEFAULT_PREFERENCES`
    return this.preferences.reverse().first() as Promise<Preferences>
  }

  async setAutoLockInterval(newValue: number): Promise<void> {
    await this.preferences
      .toCollection()
      .modify((storedPreferences: Preferences) => {
        const update: Partial<Preferences> = { autoLockInterval: newValue }

        Object.assign(storedPreferences, update)
      })
  }

  async upsertAnalyticsPreferences(
    analyticsPreferences: Partial<AnalyticsPreferences>
  ): Promise<void> {
    const preferences = await this.getPreferences()

    await this.preferences.toCollection().modify({
      analytics: {
        ...preferences.analytics,
        ...analyticsPreferences,
      },
    })
  }

  async setDefaultWalletValue(defaultWallet: boolean): Promise<void> {
    await this.preferences.toCollection().modify({ defaultWallet })
  }

  async setSelectedAccount(addressNetwork: AddressOnNetwork): Promise<void> {
    await this.preferences
      .toCollection()
      .modify({ selectedAccount: addressNetwork })
  }

  async getAccountSignerSettings(): Promise<AccountSignerSettings[]> {
    return this.signersSettings.toArray()
  }

  async updateSignerTitle(
    signer: AccountSignerWithId,
    title: string
  ): Promise<AccountSignerSettings[]> {
    await this.signersSettings.put({
      id: getSignerRecordId(signer),
      signer,
      title,
    })
    return this.signersSettings.toArray()
  }

  async deleteAccountSignerSettings(
    signer: AccountSignerWithId
  ): Promise<AccountSignerSettings[]> {
    await this.signersSettings.delete(getSignerRecordId(signer))
    return this.signersSettings.toArray()
  }

  async markDismissableItemAsShown(item: DismissableItem): Promise<void> {
    await this.shownDismissableItems.put({ id: item, shown: true })
  }

  async getShownDismissableItems(): Promise<DismissableItem[]> {
    return (await this.shownDismissableItems.toArray()).map(({ id }) => id)
  }

  async wasDismissableItemAlreadyShown(
    item: DismissableItem
  ): Promise<boolean> {
    return (await this.shownDismissableItems.get(item))?.shown ?? false
  }
}

export async function getOrCreateDB(): Promise<PreferenceDatabase> {
  return new PreferenceDatabase()
}<|MERGE_RESOLUTION|>--- conflicted
+++ resolved
@@ -29,12 +29,8 @@
 
 // The idea is to use this interface to describe the data structure stored in indexedDb
 // In the future this might also have a runtime type check capability, but it's good enough for now.
-<<<<<<< HEAD
 // NOTE: Check if can be merged with preferences/types.ts
-export interface Preferences {
-=======
 export type Preferences = {
->>>>>>> c05f3388
   id?: number
   savedAt: number
   tokenLists: { autoUpdate: boolean; urls: string[] }
@@ -355,25 +351,24 @@
         })
     })
 
-<<<<<<< HEAD
-    // Updates preferences to allow custom auto lock timers
-    this.version(16).upgrade((tx) => {
-      return tx
-        .table("preferences")
-        .toCollection()
-        .modify((storedPreferences: Preferences) => {
-          const update: Partial<Preferences> = {
-            autoLockInterval: DEFAULT_AUTOLOCK_INTERVAL,
-          }
-
-          Object.assign(storedPreferences, update)
-        })
-=======
     this.version(17).stores({
       preferences: "++id",
       signersSettings: "&id",
       shownDismissableItems: "&id,shown",
->>>>>>> c05f3388
+    })
+
+    // Updates preferences to allow custom auto lock timers
+    this.version(18).upgrade((tx) => {
+      return tx
+        .table("preferences")
+        .toCollection()
+        .modify((storedPreferences: Preferences) => {
+          const update: Partial<Preferences> = {
+            autoLockInterval: DEFAULT_AUTOLOCK_INTERVAL,
+          }
+
+          Object.assign(storedPreferences, update)
+        })
     })
 
     // This is the old version for populate
