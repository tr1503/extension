--- conflicted
+++ resolved
@@ -322,13 +322,10 @@
       ? new HDKeyring({ mnemonic, path })
       : new HDKeyring({ mnemonic })
     this.#keyrings.push(newKeyring)
-<<<<<<< HEAD
-=======
     this.#keyringMetadata = {
       ...this.#keyringMetadata,
       [newKeyring.id]: { source },
     }
->>>>>>> 33ca4ae2
     newKeyring.addAddressesSync(1)
     const [address] = newKeyring.getAddressesSync()
     // Make sure that the first address of a keyring is not "hidden".
