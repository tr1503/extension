import { DomainName, HexString, UNIXTime } from "../../types"
import { normalizeAddressOnNetwork } from "../../lib/utils"
import { ETHEREUM } from "../../constants/networks"
import { getTokenMetadata } from "../../lib/erc721"
import { storageGatewayURL } from "../../lib/storage-gateway"

import { ServiceCreatorFunction, ServiceLifecycleEvents } from "../types"
import BaseService from "../base"
import ChainService from "../chain"
import logger from "../../lib/logger"
import { AddressOnNetwork, NameOnNetwork } from "../../accounts"
import { SECOND } from "../../constants"

import { NameResolver } from "./name-resolver"
import {
  NameResolverSystem,
  knownContractResolverFor,
  addressBookResolverFor,
  ensResolverFor,
  unsResolver,
  rnsResolver,
} from "./resolvers"
import PreferenceService from "../preferences"
import { isFulfilledPromise } from "../../lib/utils/type-guards"
<<<<<<< HEAD
import { RESOLVE_UNS_NAMES, RESOLVE_RNS_NAMES } from "../../features/features"
=======
import { RESOLVE_UNS_NAMES } from "../../features"
>>>>>>> ca0bbbe8

export { NameResolverSystem }

type ResolvedAddressRecord = {
  from: {
    name: DomainName
  }
  resolved: {
    addressOnNetwork: AddressOnNetwork
  }
  system: NameResolverSystem
}

type ResolvedNameRecord = {
  from: {
    addressOnNetwork: AddressOnNetwork
  }
  resolved: {
    nameOnNetwork: NameOnNetwork
    expiresAt: UNIXTime
  }
  system: NameResolverSystem
}

type ResolvedAvatarRecord = {
  from: {
    addressOnNetwork: AddressOnNetwork
  }
  resolved: {
    avatar: URL
  }
  system: NameResolverSystem
}

type Events = ServiceLifecycleEvents & {
  resolvedAddress: ResolvedAddressRecord
  resolvedName: ResolvedNameRecord
  resolvedAvatar: ResolvedAvatarRecord
}

// A minimum record expiry that avoids infinite resolution loops.
const MINIMUM_RECORD_EXPIRY = 10 * SECOND

/**
 * The NameService is responsible for resolving human-readable names into
 * addresses and other metadata across multiple networks, caching where
 * appropriate.
 *
 * Initially, the service supports ENS on mainnet Ethereum.
 */
export default class NameService extends BaseService<Events> {
  private resolvers: NameResolver<NameResolverSystem>[] = []

  /**
   * Cached resolution for avatar URIs that are not yet URLs, e.g. for EIP155.
   */
  private cachedResolvedEIP155Avatars: Record<
    string,
    ResolvedAvatarRecord | undefined
  > = {}

  /**
   * Cached resolution for name records, by network family followed by whatever
   * discrimant might be used within a network family between networks.
   */
  private cachedResolvedNames: {
    EVM: {
      [chainID: string]: {
        [address: HexString]: ResolvedNameRecord | undefined
      }
    }
  } = { EVM: { [ETHEREUM.chainID]: {} } }

  /**
   * Create a new NameService. The service isn't initialized until
   * startService() is called and resolved.
   *
   * @param chainService - Required for chain interactions.
   * @returns A new, initializing ChainService
   */
  static create: ServiceCreatorFunction<
    Events,
    NameService,
    [Promise<ChainService>, Promise<PreferenceService>]
  > = async (chainService, preferenceService) => {
    return new this(await chainService, await preferenceService)
  }

  private constructor(
    private chainService: ChainService,
    preferenceService: PreferenceService
  ) {
    super({})

    this.resolvers = [
      // User-controlled resolvers are higher priority.
      addressBookResolverFor(preferenceService),
      knownContractResolverFor(preferenceService),
      // Third-party resolvers are used when the user has not defined a name
      // for the given resource.
      ensResolverFor(chainService),
      ...(RESOLVE_UNS_NAMES ? [unsResolver()] : []),
      ...(RESOLVE_RNS_NAMES ? [rnsResolver()] : []),
    ]

    preferenceService.emitter.on(
      "addressBookEntryModified",
      async ({ network, address }) => {
        this.clearNameCacheEntry(network.chainID, address)
        await this.lookUpName({ network, address })
      }
    )

    chainService.emitter.on("newAccountToTrack", async (addressOnNetwork) => {
      try {
        await this.lookUpName(addressOnNetwork)
      } catch (error) {
        logger.error("Error fetching name for address", addressOnNetwork, error)
      }
    })
    this.emitter.on("resolvedName", async ({ from: { addressOnNetwork } }) => {
      try {
        const avatar = await this.lookUpAvatar(addressOnNetwork)

        if (avatar) {
          this.emitter.emit("resolvedAvatar", avatar)
        }
      } catch (error) {
        logger.error(
          "Error fetching avatar for address",
          addressOnNetwork,
          error
        )
      }
    })
  }

  async lookUpEthereumAddress(
    nameOnNetwork: NameOnNetwork
  ): Promise<AddressOnNetwork | undefined> {
    const workingResolvers = this.resolvers.filter((resolver) =>
      resolver.canAttemptAddressResolution(nameOnNetwork)
    )

    const firstMatchingResolution = (
      await Promise.allSettled(
        workingResolvers.map(async (resolver) => ({
          type: resolver.type,
          resolved: await resolver.lookUpAddressForName(nameOnNetwork),
        }))
      )
    )
      .filter(isFulfilledPromise)
      .find(({ value: { resolved } }) => resolved !== undefined)?.value

    if (
      firstMatchingResolution === undefined ||
      firstMatchingResolution.resolved === undefined
    ) {
      return undefined
    }

    const { type: resolverType, resolved: addressOnNetwork } =
      firstMatchingResolution

    // TODO cache name resolution and TTL
    const normalizedAddressOnNetwork =
      normalizeAddressOnNetwork(addressOnNetwork)
    this.emitter.emit("resolvedAddress", {
      from: nameOnNetwork,
      resolved: { addressOnNetwork: normalizedAddressOnNetwork },
      system: resolverType,
    })

    return normalizedAddressOnNetwork
  }

  async lookUpName(
    addressOnNetwork: AddressOnNetwork,
    checkCache = true
  ): Promise<NameOnNetwork | undefined> {
    const { address: normalizedAddress, network } =
      normalizeAddressOnNetwork(addressOnNetwork)

    const cachedResolvedNameRecord =
      this.cachedResolvedNames[network.family][network.chainID][
        normalizedAddress
      ]

    if (checkCache && cachedResolvedNameRecord) {
      const {
        resolved: { nameOnNetwork, expiresAt },
      } = cachedResolvedNameRecord

      if (expiresAt >= Date.now()) {
        return nameOnNetwork
      }
    }

    const workingResolvers = this.resolvers.filter((resolver) =>
      resolver.canAttemptNameResolution(addressOnNetwork)
    )

    const firstMatchingResolution = (
      await Promise.allSettled(
        workingResolvers.map(async (resolver) => ({
          type: resolver.type,
          resolved: await resolver.lookUpNameForAddress(addressOnNetwork),
        }))
      )
    )
      .filter(isFulfilledPromise)
      .find(({ value: { resolved } }) => resolved !== undefined)?.value

    if (
      firstMatchingResolution === undefined ||
      firstMatchingResolution.resolved === undefined
    ) {
      return undefined
    }

    const { type: resolverType, resolved: nameOnNetwork } =
      firstMatchingResolution

    const nameRecord = {
      from: { addressOnNetwork },
      resolved: {
        nameOnNetwork,
        // TODO Read this from the name service; for now, this avoids infinite
        // TODO resolution loops.
        expiresAt: Date.now() + MINIMUM_RECORD_EXPIRY,
      },
      system: resolverType,
    } as const

    const cachedNameOnNetwork = cachedResolvedNameRecord?.resolved.nameOnNetwork

    this.cachedResolvedNames[network.family][network.chainID][
      normalizedAddress
    ] = nameRecord

    // Only emit an event if the resolved name changed.
    if (cachedNameOnNetwork?.name !== nameOnNetwork.name) {
      this.emitter.emit("resolvedName", nameRecord)
    }

    return nameOnNetwork
  }

  clearNameCacheEntry(chainId: string, address: HexString): void {
    if (this.cachedResolvedNames.EVM[chainId]?.[address] !== undefined) {
      delete this.cachedResolvedNames.EVM[chainId][address]
    }
  }

  async lookUpAvatar(
    addressOnNetwork: AddressOnNetwork
  ): Promise<ResolvedAvatarRecord | undefined> {
    const workingResolvers = this.resolvers.filter((resolver) =>
      resolver.canAttemptAvatarResolution(addressOnNetwork)
    )

    const firstMatchingResolution = (
      await Promise.allSettled(
        workingResolvers.map(async (resolver) => ({
          type: resolver.type,
          resolved: await resolver.lookUpAvatar(addressOnNetwork),
        }))
      )
    )
      .filter(isFulfilledPromise)
      .find(({ value: { resolved } }) => resolved !== undefined)?.value

    if (
      firstMatchingResolution === undefined ||
      firstMatchingResolution.resolved === undefined
    ) {
      return undefined
    }

    const {
      type: resolverType,
      resolved: { uri: avatarUri },
    } = firstMatchingResolution

    const baseResolvedAvatar = {
      from: { addressOnNetwork },
      system: resolverType,
    }

    if (avatarUri instanceof URL) {
      return {
        ...baseResolvedAvatar,
        resolved: { avatar: storageGatewayURL(avatarUri) },
      }
    }

    if (avatarUri.match(/^eip155:1\/erc721:/)) {
      const normalizedAvatarUri = avatarUri.toLowerCase()
      // check if we've cached the resolved URL, otherwise hit the chain
      if (normalizedAvatarUri in this.cachedResolvedEIP155Avatars) {
        // TODO properly cache this with any other non-ENS NFT stuff we do
        return this.cachedResolvedEIP155Avatars[normalizedAvatarUri]
      }

      const provider = this.chainService.providerForNetwork(
        addressOnNetwork.network
      )

      // these URIs look like eip155:1/erc721:0xb7F7F6C52F2e2fdb1963Eab30438024864c313F6/2430
      // check the spec for more details https://gist.github.com/Arachnid/9db60bd75277969ee1689c8742b75182
      const [, , , erc721Address, nftID] = avatarUri.split(/[:/]/)
      if (
        provider !== undefined &&
        erc721Address !== undefined &&
        nftID !== undefined
      ) {
        const metadata = await getTokenMetadata(
          provider,
          erc721Address,
          BigInt(nftID)
        )

        if (metadata !== undefined && metadata.image !== undefined) {
          const { image } = metadata
          const resolvedGateway = {
            ...baseResolvedAvatar,
            resolved: { avatar: storageGatewayURL(new URL(image)) },
          }

          this.cachedResolvedEIP155Avatars[normalizedAvatarUri] =
            resolvedGateway
          return resolvedGateway
        }
      }
    }

    // If not an EIP URI, assume we're looking at a standard URL; if that
    // fails, log an error and just return undefined.
    try {
      const plainURL = storageGatewayURL(new URL(avatarUri))
      return {
        ...baseResolvedAvatar,
        resolved: { avatar: plainURL },
      }
    } catch (error) {
      logger.error("Unexpected avatar URI scheme", avatarUri)
      return undefined
    }
  }
}
// TODO resolve content, eg IPFS hashes<|MERGE_RESOLUTION|>--- conflicted
+++ resolved
@@ -22,11 +22,7 @@
 } from "./resolvers"
 import PreferenceService from "../preferences"
 import { isFulfilledPromise } from "../../lib/utils/type-guards"
-<<<<<<< HEAD
-import { RESOLVE_UNS_NAMES, RESOLVE_RNS_NAMES } from "../../features/features"
-=======
-import { RESOLVE_UNS_NAMES } from "../../features"
->>>>>>> ca0bbbe8
+import { RESOLVE_UNS_NAMES, RESOLVE_RNS_NAMES } from "../../features"
 
 export { NameResolverSystem }
 
