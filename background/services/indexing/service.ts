--- conflicted
+++ resolved
@@ -162,23 +162,6 @@
     chain.emitter.on(
       "assetTransfers",
       async ({ accountNetwork, assetTransfers }) => {
-<<<<<<< HEAD
-        assetTransfers
-          .filter((t) => t.category === "token" && t.erc721TokenId === null)
-          .forEach((transfer) => {
-            if ("rawContract" in transfer && transfer.rawContract.address) {
-              this.addTokenToTrackByContract(
-                accountNetwork,
-                transfer.rawContract.address,
-                transfer.rawContract.decimals
-              )
-            } else {
-              Logger.warn(
-                `Alchemy token transfer missing contract metadata ${transfer}`
-              )
-            }
-          })
-=======
         assetTransfers.forEach((transfer) => {
           const fungibleAsset = transfer.assetAmount
             .asset as SmartContractFungibleAsset
@@ -190,7 +173,6 @@
             )
           }
         })
->>>>>>> 0e1cdc8e
       }
     )
 
