--- conflicted
+++ resolved
@@ -10,11 +10,8 @@
   SmartContractFungibleAsset,
   TokenListCitation,
 } from "../../assets"
-<<<<<<< HEAD
-=======
 import { DeepWriteable } from "../../types"
 import { fixPolygonWETHIssue, polygonTokenListURL } from "./token-list-edit"
->>>>>>> 241854d0
 import { normalizeEVMAddress } from "../../lib/utils"
 
 /*
@@ -150,58 +147,6 @@
       migrations: null,
     })
 
-<<<<<<< HEAD
-    this.version(3).upgrade(async (tx) => {
-      const seenAddresses = new Set<string>()
-
-      const selectInvalidOrDuplicateRecords = (
-        record: SmartContractFungibleAsset & {
-          chainId?: unknown
-          address?: string
-        }
-      ) => {
-        const normalizedAddress = normalizeEVMAddress(record.contractAddress)
-        const isInvalidRecord =
-          typeof record.chainId !== "undefined" &&
-          typeof record.address !== "undefined"
-
-        if (isInvalidRecord || seenAddresses.has(normalizedAddress)) {
-          return true
-        }
-
-        seenAddresses.add(normalizedAddress)
-
-        return false
-      }
-
-      // Remove invalid records
-      await tx
-        .table("assetsToTrack")
-        .filter(selectInvalidOrDuplicateRecords)
-        .delete()
-
-      await tx
-        .table("customAssets")
-        .filter(selectInvalidOrDuplicateRecords)
-        .delete()
-
-      const normalizeAssetAddress = (record: SmartContractFungibleAsset) => {
-        Object.assign(record, {
-          contractAddress: normalizeEVMAddress(record.contractAddress),
-        })
-      }
-
-      // Normalize addresses
-      await tx
-        .table("assetsToTrack")
-        .toCollection()
-        .modify(normalizeAssetAddress)
-
-      await tx
-        .table("customAssets")
-        .toCollection()
-        .modify(normalizeAssetAddress)
-=======
     this.version(3).upgrade((tx) => {
       return tx
         .table("tokenLists")
@@ -215,7 +160,58 @@
             )
           }
         })
->>>>>>> 241854d0
+    })
+
+    this.version(4).upgrade(async (tx) => {
+      const seenAddresses = new Set<string>()
+
+      const selectInvalidOrDuplicateRecords = (
+        record: SmartContractFungibleAsset & {
+          chainId?: unknown
+          address?: string
+        }
+      ) => {
+        const normalizedAddress = normalizeEVMAddress(record.contractAddress)
+        const isInvalidRecord =
+          typeof record.chainId !== "undefined" &&
+          typeof record.address !== "undefined"
+
+        if (isInvalidRecord || seenAddresses.has(normalizedAddress)) {
+          return true
+        }
+
+        seenAddresses.add(normalizedAddress)
+
+        return false
+      }
+
+      // Remove invalid records
+      await tx
+        .table("assetsToTrack")
+        .filter(selectInvalidOrDuplicateRecords)
+        .delete()
+
+      await tx
+        .table("customAssets")
+        .filter(selectInvalidOrDuplicateRecords)
+        .delete()
+
+      const normalizeAssetAddress = (record: SmartContractFungibleAsset) => {
+        Object.assign(record, {
+          contractAddress: normalizeEVMAddress(record.contractAddress),
+        })
+      }
+
+      // Normalize addresses
+      await tx
+        .table("assetsToTrack")
+        .toCollection()
+        .modify(normalizeAssetAddress)
+
+      await tx
+        .table("customAssets")
+        .toCollection()
+        .modify(normalizeAssetAddress)
     })
   }
 
@@ -311,25 +307,6 @@
     await this.balances.bulkAdd(accountBalances)
   }
 
-<<<<<<< HEAD
-=======
-  async getAllKnownTokensForNetwork(
-    network: EVMNetwork
-  ): Promise<SmartContractFungibleAsset[]> {
-    const allLists = await this.tokenLists.toArray()
-    const tokens = allLists.flatMap((list) => list.list.tokens)
-    return tokens
-      .filter(
-        (token) => toHexChainID(token.chainId) === toHexChainID(network.chainID)
-      )
-      .map((token) => ({
-        ...token,
-        homeNetwork: network,
-        contractAddress: normalizeEVMAddress(token.address),
-      }))
-  }
-
->>>>>>> 241854d0
   async getLatestTokenList(url: string): Promise<CachedTokenList | null> {
     const candidateLists = await this.tokenLists
       .where("url")
