import { fetchJson } from "@ethersproject/web"
import sinon, { SinonStub } from "sinon"
import * as libPrices from "../../../lib/prices"
import IndexingService from ".."
import { SmartContractFungibleAsset } from "../../../assets"
import { ETHEREUM, OPTIMISM } from "../../../constants"
import {
  createChainService,
  createIndexingService,
  createPreferenceService,
} from "../../../tests/factories"
import ChainService from "../../chain"
import PreferenceService from "../../preferences"
import { getOrCreateDb as getIndexingDB } from "../db"

type MethodSpy<T extends (...args: unknown[]) => unknown> = jest.SpyInstance<
  ReturnType<T>,
  Parameters<T>
>

const getMethodSpy = <T extends (...args: unknown[]) => unknown>(
  // eslint-disable-next-line @typescript-eslint/no-explicit-any
  object: any,
  property: string
) => {
  return jest.spyOn(object, property) as MethodSpy<T>
}

const fetchJsonStub: SinonStub<
  Parameters<typeof fetchJson>,
  ReturnType<typeof fetchJson>
  // eslint-disable-next-line @typescript-eslint/no-explicit-any
> = fetchJson as any

// Default to an empty response
beforeEach(() => fetchJsonStub.callsFake(async () => ({})))

afterEach(() => fetchJsonStub.resetBehavior())

describe("IndexingService", () => {
  const sandbox = sinon.createSandbox()
  let indexingService: IndexingService
  let chainService: ChainService
  let preferenceService: PreferenceService

  beforeEach(async () => {
    fetchJsonStub
      .withArgs(
        "https://api.coingecko.com/api/v3/simple/price?ids=ethereum,matic-network,rootstock,avalanche-2,binancecoin&include_last_updated_at=true&vs_currencies=usd"
      )
      .resolves({
        "matic-network": { usd: 1.088, last_updated_at: 1675123143 },
        ethereum: { usd: 1569.14, last_updated_at: 1675123142 },
        "avalanche-2": { usd: 19.76, last_updated_at: 1675123166 },
        binancecoin: { usd: 307.31, last_updated_at: 1675123138 },
        rootstock: { usd: 22837, last_updated_at: 1675123110 },
      })

    preferenceService = await createPreferenceService()

    sandbox.stub(preferenceService, "getTokenListPreferences").resolves({
      autoUpdate: false,
      urls: ["https://gateway.ipfs.io/ipns/tokens.uniswap.org"],
    })

    chainService = await createChainService({
      preferenceService: Promise.resolve(preferenceService),
    })

    sandbox.stub(chainService, "supportedNetworks").value([ETHEREUM, OPTIMISM])
    sandbox
      .stub(chainService, "getTrackedNetworks")
      .resolves([ETHEREUM, OPTIMISM])

    indexedDB = new IDBFactory()

    indexingService = await createIndexingService({
      chainService: Promise.resolve(chainService),
      preferenceService: Promise.resolve(preferenceService),
      dexieOptions: { indexedDB },
    })
  })

  afterEach(async () => {
    // Always try to stop services, ignore failed promises where the service
    // was never started.
    await Promise.allSettled([
      chainService.stopService(),
      indexingService.stopService(),
    ])

    sandbox.restore()
  })

  describe("service start", () => {
    const tokenList = {
      name: "Test",
      timestamp: "2022-05-12T18:15:59+00:00",
      version: {
        major: 1,
        minor: 169,
        patch: 0,
      },
      tokens: [
        {
          chainId: 1,
          address: "0x0000000000000000000000000000000000000000",
          name: "Some Token",
          decimals: 18,
          symbol: "TEST",
          logoURI: "/logo.svg",
          tags: ["earn"],
        },
      ],
    }

    const customAsset: SmartContractFungibleAsset = {
      metadata: {
        tokenLists: [
          {
            url: "https://bridge.arbitrum.io/token-list-42161.json",
            name: "Arb Whitelist Era",
            logoURL: "ipfs://QmTvWJ4kmzq9koK74WJQ594ov8Es1HHurHZmMmhU8VY68y",
          },
        ],
      },
      name: "USD Coin",
      symbol: "USDC",
      decimals: 6,
      homeNetwork: ETHEREUM,
      contractAddress: "0xa0b86991c6218b36c1d19d4a2e9eb0ce3606eb48",
    }

    it("should initialize cache with base assets, custom assets and tokenlists stored in the db", async () => {
      const cacheSpy = jest.spyOn(indexingService, "cacheAssetsForNetwork")

      const indexingDb = await getIndexingDB()

      await indexingDb.addCustomAsset(customAsset)

      await indexingDb.saveTokenList(
        "https://gateway.ipfs.io/ipns/tokens.uniswap.org",
        tokenList
      )

      const delay = sinon.promise<void>()
      fetchJsonStub
        .withArgs({
          url: "https://gateway.ipfs.io/ipns/tokens.uniswap.org",
          timeout: 10_000,
        })
        .returns(
          delay.then(() => ({
            ...tokenList,
            tokens: [
              {
                chainId: 1,
                address: "0x1000000000000000000000000000000000000000",
                name: "Some Token",
                decimals: 18,
                symbol: "DOGGO",
                logoURI: "/logo.svg",
                tags: ["earn"],
              },
            ],
          }))
        )

      await Promise.all([
        chainService.startService(),
        indexingService.startService(),
      ])

      await indexingService.emitter.once("assets").then(() => {
        expect(cacheSpy).toHaveBeenCalled()

        expect(
          indexingService
            .getCachedAssets(ETHEREUM)
            .map((assets) => assets.symbol)
        ).toEqual(["ETH", "USDC", "TEST"])
      })

      delay.resolve(undefined)
    })

    it("should update cache once token lists load", async () => {
      const spy = getMethodSpy<IndexingService["fetchAndCacheTokenLists"]>(
        indexingService,
        "fetchAndCacheTokenLists"
      )

      sandbox
        .stub(chainService, "supportedNetworks")
        .value([ETHEREUM, OPTIMISM])

      const delay = sinon.promise<void>()

      fetchJsonStub
        .withArgs({
          url: "https://gateway.ipfs.io/ipns/tokens.uniswap.org",
          timeout: 10_000,
        })
        .returns(delay.then(() => tokenList))

      await Promise.all([
        chainService.startService(),
        indexingService.startService(),
      ])

      await indexingService.emitter.once("assets").then(() => {
        // The order in which assets are emitted is non-deterministic
        // since the `emit` function gets called as part of an unawaited
        // series of promises (trackedNetworks.forEach in "internalStartService")
        // Since we expect two asset emissions and we don't know which will
        // be emitted first - we make our test assertions after the second
        // emission in the event handler below this one.
      })

      delay.resolve(undefined)
      await spy.mock.results[0].value

      await indexingService.emitter.once("assets").then(() => {
<<<<<<< HEAD
        /**
         * Caches assets for every tracked network at service start and
         * for every supported network after tokenlist load
         */
        expect(cacheSpy).toHaveBeenCalledTimes(4)

=======
>>>>>>> d1305379
        expect(
          indexingService.getCachedAssets(ETHEREUM).map((asset) => asset.symbol)
        ).toEqual(["ETH", "TEST"])
      })
    })

    it("should update cache when adding a custom asset", async () => {
      const cacheSpy = jest.spyOn(indexingService, "cacheAssetsForNetwork")

      fetchJsonStub
        .withArgs({
          url: "https://gateway.ipfs.io/ipns/tokens.uniswap.org",
          timeout: 10_000,
        })
        .resolves(tokenList)

      await Promise.all([
        chainService.startService(),
        indexingService.startService(),
      ])

      await indexingService.emitter.once("assets").then(() => {
        expect(
          indexingService
            .getCachedAssets(ETHEREUM)
            .map((assets) => assets.symbol)
        ).toEqual(["ETH", "TEST"])
      })

      await indexingService.addCustomAsset(customAsset)

      expect(cacheSpy).toHaveBeenCalled()

      expect(
        indexingService.getCachedAssets(ETHEREUM).map((assets) => assets.symbol)
      ).toEqual(["ETH", customAsset.symbol, "TEST"])
    })

    it("should not retrieve token prices for custom assets", async () => {
      const indexingDb = await getIndexingDB()

      const smartContractAsset: SmartContractFungibleAsset = {
        metadata: { tokenLists: [{ url: "random.cat", name: "random cat" }] },
        name: "Test Coin",
        symbol: "TEST",
        decimals: 6,
        homeNetwork: ETHEREUM,
        contractAddress: "0x111111111117dc0aa78b770fa6a738034120c302",
      }
      await indexingDb.addCustomAsset(customAsset)
      await indexingDb.saveTokenList(
        "https://gateway.ipfs.io/ipns/tokens.uniswap.org",
        tokenList
      )

      await indexingDb.addAssetToTrack(customAsset)
      await indexingDb.addAssetToTrack(smartContractAsset)

      const getTokenPricesSpy = jest.spyOn(libPrices, "getTokenPrices")

      fetchJsonStub
        .withArgs(
          "https://api.coingecko.com/api/v3/simple/token_price/ethereum?vs_currencies=USD&include_last_updated_at=true&contract_addresses=0x111111111117dc0aa78b770fa6a738034120c302"
        )
        .resolves({
          "0x111111111117dc0aa78b770fa6a738034120c302": {
            usd: 0.511675,
            last_updated_at: 1675140863,
          },
        })

      const spy = getMethodSpy<IndexingService["handlePriceAlarm"]>(
        indexingService,
        "handlePriceAlarm"
      )

      await Promise.all([
        chainService.startService(),
        indexingService.startService(),
      ])

      await indexingService.emitter.once("assets")

      expect(spy).toHaveBeenCalled()

      await spy.mock.results[0].value
      expect(getTokenPricesSpy).toHaveBeenCalledWith(
        ["0x111111111117dc0aa78b770fa6a738034120c302"],
        { name: "United States Dollar", symbol: "USD", decimals: 10 },
        ETHEREUM
      )
    })
  })
})<|MERGE_RESOLUTION|>--- conflicted
+++ resolved
@@ -190,9 +190,7 @@
         "fetchAndCacheTokenLists"
       )
 
-      sandbox
-        .stub(chainService, "supportedNetworks")
-        .value([ETHEREUM, OPTIMISM])
+      const cacheSpy = jest.spyOn(indexingService, "cacheAssetsForNetwork")
 
       const delay = sinon.promise<void>()
 
@@ -218,18 +216,18 @@
       })
 
       delay.resolve(undefined)
+
       await spy.mock.results[0].value
 
       await indexingService.emitter.once("assets").then(() => {
-<<<<<<< HEAD
         /**
          * Caches assets for every tracked network at service start and
          * for every supported network after tokenlist load
          */
-        expect(cacheSpy).toHaveBeenCalledTimes(4)
-
-=======
->>>>>>> d1305379
+        expect(cacheSpy).toHaveBeenCalledTimes(
+          chainService.supportedNetworks.length + 2
+        )
+
         expect(
           indexingService.getCachedAssets(ETHEREUM).map((asset) => asset.symbol)
         ).toEqual(["ETH", "TEST"])
