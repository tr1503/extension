import {
  PermissionRequest,
  EIP1193Error,
  EIP1193_ERROR_CODES,
  isEIP1193Error,
  EIP1193ErrorPayload,
  RPCRequest,
} from "@tallyho/provider-bridge-shared"
import logger from "../../lib/logger"
<<<<<<< HEAD
import { AddEthereumChainParameter } from "../internal-ethereum-provider"
=======
import { sameEVMAddress } from "../../lib/utils"
import { HexString } from "../../types"
>>>>>>> daa5ea88

export type PermissionMap = {
  evm: {
    [chainID: string]: {
      [address: string]: {
        [origin: string]: PermissionRequest
      }
    }
  }
}

export const keyPermissionsByChainIdAddressOrigin = (
  permissions: PermissionRequest[],
  permissionMap?: PermissionMap
): PermissionMap => {
  const map = permissionMap ?? { evm: {} }
  permissions.forEach((permission) => {
    map.evm[permission.chainID] ??= {}
    map.evm[permission.chainID][permission.accountAddress] ??= {}
    map.evm[permission.chainID][permission.accountAddress][permission.origin] =
      permission
  })
  return map
}

export function parsedRPCErrorResponse(error: { body: string }):
  | {
      code: number
      message: string
    }
  | undefined {
  try {
    const parsedError = JSON.parse(error.body).error
    return {
      /**
       * The code should be the same as for user rejected requests because otherwise it will not be displayed.
       */
      code: 4001,
      message:
        "message" in parsedError && parsedError.message
          ? parsedError.message[0].toUpperCase() + parsedError.message.slice(1)
          : EIP1193_ERROR_CODES.userRejectedRequest.message,
    }
  } catch (err) {
    return undefined
  }
}

// eslint-disable-next-line @typescript-eslint/explicit-module-boundary-types
export function handleRPCErrorResponse(error: unknown) {
  let response
  logger.log("error processing request", error)
  if (typeof error === "object" && error !== null) {
    /**
     * Get error per the RPC method’s specification
     */
    if ("eip1193Error" in error) {
      const { eip1193Error } = error as {
        eip1193Error: EIP1193ErrorPayload
      }
      if (isEIP1193Error(eip1193Error)) {
        response = eip1193Error
      }
      /**
       * In the case of a non-matching error message, the error is returned without being nested in an object.
       * This is due to the error handling implementation.
       * Check the code for more details https://github.com/ethers-io/ethers.js/blob/master/packages/providers/src.ts/json-rpc-provider.ts#L96:L130
       */
    } else if ("body" in error) {
      response = parsedRPCErrorResponse(error as { body: string })
    } else if ("error" in error) {
      response = parsedRPCErrorResponse(
        (error as { error: { body: string } }).error
      )
    }
  }
  /**
   * If no specific error is obtained return a user rejected request error
   */
  return (
    response ??
    new EIP1193Error(EIP1193_ERROR_CODES.userRejectedRequest).toJSON()
  )
}

<<<<<<< HEAD
// Lets start with all required and work backwards
export type ValidatedAddEthereumChainParameter = {
  chainId: string
  blockExplorerUrl: string
  chainName: string
  iconUrl?: string
  nativeCurrency: {
    name: string
    symbol: string
    decimals: number
  }
  rpcUrls: string[]
}

export const validateAddEthereumChainParameter = ({
  chainId,
  chainName,
  blockExplorerUrls,
  iconUrls,
  nativeCurrency,
  rpcUrls,
}: AddEthereumChainParameter): ValidatedAddEthereumChainParameter => {
  // @TODO Use AJV
  if (
    !chainId ||
    !chainName ||
    !nativeCurrency ||
    !blockExplorerUrls ||
    !blockExplorerUrls.length ||
    !rpcUrls ||
    !rpcUrls.length
  ) {
    throw new Error("Missing Chain Property")
  }

  if (
    !nativeCurrency.decimals ||
    !nativeCurrency.name ||
    !nativeCurrency.symbol
  ) {
    throw new Error("Missing Currency Property")
  }

  return {
    chainId: chainId.startsWith("0x") ? String(parseInt(chainId, 16)) : chainId,
    chainName,
    nativeCurrency,
    blockExplorerUrl: blockExplorerUrls[0],
    iconUrl: iconUrls && iconUrls[0],
    rpcUrls,
=======
/**
 * Try to fix request params for dapps that are sending requests with flipped params order.
 * For now it only affects eth_call and personal_sign as message and address order is sometimes reversed.
 *
 * @returns JSON RPC request's params - unchanged or flipped
 */
export function parseRPCRequestParams(
  enablingPermission: PermissionRequest,
  method: string,
  params: RPCRequest["params"]
): RPCRequest["params"] {
  switch (method) {
    case "eth_sign":
      return sameEVMAddress(
        params[0] as HexString,
        enablingPermission.accountAddress
      )
        ? params
        : [params[1], params[0]]

    case "personal_sign":
      return sameEVMAddress(
        params[1] as HexString,
        enablingPermission.accountAddress
      )
        ? params
        : [params[1], params[0]]

    default:
      return params
>>>>>>> daa5ea88
  }
}<|MERGE_RESOLUTION|>--- conflicted
+++ resolved
@@ -7,12 +7,9 @@
   RPCRequest,
 } from "@tallyho/provider-bridge-shared"
 import logger from "../../lib/logger"
-<<<<<<< HEAD
 import { AddEthereumChainParameter } from "../internal-ethereum-provider"
-=======
 import { sameEVMAddress } from "../../lib/utils"
 import { HexString } from "../../types"
->>>>>>> daa5ea88
 
 export type PermissionMap = {
   evm: {
@@ -98,7 +95,6 @@
   )
 }
 
-<<<<<<< HEAD
 // Lets start with all required and work backwards
 export type ValidatedAddEthereumChainParameter = {
   chainId: string
@@ -149,7 +145,9 @@
     blockExplorerUrl: blockExplorerUrls[0],
     iconUrl: iconUrls && iconUrls[0],
     rpcUrls,
-=======
+  }
+}
+
 /**
  * Try to fix request params for dapps that are sending requests with flipped params order.
  * For now it only affects eth_call and personal_sign as message and address order is sometimes reversed.
@@ -180,6 +178,5 @@
 
     default:
       return params
->>>>>>> daa5ea88
   }
 }