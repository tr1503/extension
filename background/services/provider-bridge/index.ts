import browser, { Runtime } from "webextension-polyfill"
import {
  EXTERNAL_PORT_NAME,
  PermissionRequest,
  AllowedQueryParamPage,
  PortRequestEvent,
  PortResponseEvent,
  EIP1193Error,
  RPCRequest,
  EIP1193_ERROR_CODES,
  isTallyConfigPayload,
} from "@tallyho/provider-bridge-shared"
import { TransactionRequest as EthersTransactionRequest } from "@ethersproject/abstract-provider"
import BaseService from "../base"
import InternalEthereumProviderService, {
  AddEthereumChainParameter,
} from "../internal-ethereum-provider"
import { getOrCreateDB, ProviderBridgeServiceDatabase } from "./db"
import { ServiceCreatorFunction, ServiceLifecycleEvents } from "../types"
import PreferenceService from "../preferences"
import logger from "../../lib/logger"
import {
  checkPermissionSignTypedData,
  checkPermissionSign,
  checkPermissionSignTransaction,
} from "./authorization"
import showExtensionPopup from "./show-popup"
import { HexString } from "../../types"
import { WEBSITE_ORIGIN } from "../../constants/website"
import {
  handleRPCErrorResponse,
<<<<<<< HEAD
  PermissionMap,
  validateAddEthereumChainParameter,
  ValidatedAddEthereumChainParameter,
=======
  parseRPCRequestParams,
  PermissionMap,
>>>>>>> daa5ea88
} from "./utils"
import { toHexChainID } from "../../networks"
import { TALLY_INTERNAL_ORIGIN } from "../internal-ethereum-provider/constants"

type Events = ServiceLifecycleEvents & {
  requestPermission: PermissionRequest
  initializeAllowedPages: PermissionMap
  setClaimReferrer: string
  /**
   * Contains the Wallet Connect URI required to pair/connect
   */
  walletConnectInit: string
}

export type AddChainRequestData = ValidatedAddEthereumChainParameter & {
  favicon: string
  siteTitle: string
}

/**
 * The ProviderBridgeService is responsible for the communication with the
 * provider-bridge (content-script).
 *
 * The main purpose for this service/layer is to provide a transition
 * between the untrusted communication from the window-provider - which runs
 * in shared dapp space and can be modified by other extensions - and our
 * internal service layer.
 *
 * The responsibility of this service is 2 fold.
 * - Provide connection interface - handle port communication, connect, disconnect etc
 * - Validate the incoming communication and make sure that what we receive is what we expect
 */
export default class ProviderBridgeService extends BaseService<Events> {
  #pendingPermissionsRequests: {
    [origin: string]: (value: unknown) => void
  } = {}

  #pendingAddNetworkRequests: {
    [id: string]: {
      resolve: () => void
      reject: () => void
      data: AddChainRequestData
    }
  } = {}

  private addNetworkRequestId = 0

  openPorts: Array<Runtime.Port> = []

  static create: ServiceCreatorFunction<
    Events,
    ProviderBridgeService,
    [Promise<InternalEthereumProviderService>, Promise<PreferenceService>]
  > = async (internalEthereumProviderService, preferenceService) => {
    return new this(
      await getOrCreateDB(),
      await internalEthereumProviderService,
      await preferenceService
    )
  }

  private constructor(
    private db: ProviderBridgeServiceDatabase,
    private internalEthereumProviderService: InternalEthereumProviderService,
    private preferenceService: PreferenceService
  ) {
    super()

    browser.runtime.onConnect.addListener(async (port) => {
      if (port.name === EXTERNAL_PORT_NAME && port.sender?.url) {
        port.onMessage.addListener((event) => {
          this.onMessageListener(port as Required<browser.Runtime.Port>, event)
        })
        port.onDisconnect.addListener(() => {
          this.openPorts = this.openPorts.filter(
            (openPort) => openPort !== port
          )
        })
        this.openPorts.push(port)

        // we need to send this info ASAP so it arrives before the webpage is initializing
        // so we can set our provider into the correct state, BEFORE the page has a chance to
        // to cache it, store it etc.
        port.postMessage({
          id: "tallyHo",
          jsonrpc: "2.0",
          result: {
            method: "tally_getConfig",
            defaultWallet: await this.preferenceService.getDefaultWallet(),
          },
        })
      }
      // TODO: on internal provider handlers connect, disconnect, account change, network change
    })
  }

  protected override async internalStartService(): Promise<void> {
    await super.internalStartService() // Not needed, but better to stick to the patterns

    this.emitter.emit(
      "initializeAllowedPages",
      await this.db.getAllPermission()
    )
  }

  async onMessageListener(
    port: Required<browser.Runtime.Port>,
    event: PortRequestEvent
  ): Promise<void> {
    const { url, tab } = port.sender
    if (typeof url === "undefined") {
      return
    }

    const { origin } = new URL(url)

    const response: PortResponseEvent = {
      id: event.id,
      jsonrpc: "2.0",
      result: [],
    }
    const network =
      await this.internalEthereumProviderService.getCurrentOrDefaultNetworkForOrigin(
        origin
      )

    const originPermission = await this.checkPermission(origin, network.chainID)
    if (origin === TALLY_INTERNAL_ORIGIN) {
      // Explicitly disallow anyone who has managed to pretend to be the
      // internal provider.
      response.result = new EIP1193Error(
        EIP1193_ERROR_CODES.unauthorized
      ).toJSON()
    } else if (isTallyConfigPayload(event.request)) {
      // let's start with the internal communication
      response.id = "tallyHo"
      response.result = {
        method: event.request.method,
        defaultWallet: await this.preferenceService.getDefaultWallet(),
        chainId: toHexChainID(network.chainID),
      }
    } else if (event.request.method.startsWith("tally_")) {
      switch (event.request.method) {
        case "tally_setClaimReferrer":
          if (origin !== WEBSITE_ORIGIN) {
            logger.warn(
              `invalid WEBSITE_ORIGIN ${WEBSITE_ORIGIN} when using a custom 'tally_...' method`
            )
            return
          }

          if (typeof event.request.params[0] !== "string") {
            logger.warn(`invalid 'tally_setClaimReferrer' request`)
            return
          }

          this.emitter.emit("setClaimReferrer", String(event.request.params[0]))
          break
        case "tally_walletConnectInit": {
          const [wcUri] = event.request.params
          if (typeof wcUri === "string") {
            await this.emitter.emit("walletConnectInit", wcUri)
          } else {
            logger.warn(`invalid 'tally_walletConnectInit' request`)
          }

          break
        }
        default:
          logger.debug(
            `Unknown method ${event.request.method} in 'ProviderBridgeService'`
          )
      }

      response.result = null
    } else if (
      event.request.method === "eth_chainId" ||
      event.request.method === "net_version"
    ) {
      // we need to send back the chainId and net_version (a deprecated
      // precursor to eth_chainId) independent of dApp permission if we want to
      // be compliant with MM and web3-react We are calling the
      // `internalEthereumProviderService.routeSafeRPCRequest` directly here,
      // because the point of this exception is to provide the proper chainId
      // for the dApp, independent from the permissions.
      response.result =
        await this.internalEthereumProviderService.routeSafeRPCRequest(
          event.request.method,
          event.request.params,
          origin
        )
    } else if (typeof originPermission !== "undefined") {
      // if it's not internal but dapp has permission to communicate we proxy the request
      // TODO: here comes format validation
      response.result = await this.routeContentScriptRPCRequest(
        originPermission,
        event.request.method,
        event.request.params,
        origin
      )
    } else if (event.request.method === "eth_requestAccounts") {
      // if it's external communication AND the dApp does not have permission BUT asks for it
      // then let's ask the user what he/she thinks

      const selectedAccount = await this.preferenceService.getSelectedAccount()

      const { address: accountAddress } = selectedAccount

      // @TODO 7/12/21 Figure out underlying cause here
      const dAppChainID = Number(
        (await this.internalEthereumProviderService.routeSafeRPCRequest(
          "eth_chainId",
          [],
          origin
        )) as string
      ).toString()

      // these params are taken directly from the dapp website
      const [title, faviconUrl] = event.request.params as string[]

      const permissionRequest: PermissionRequest = {
        key: `${origin}_${accountAddress}_${dAppChainID}`,
        origin,
        chainID: dAppChainID,
        faviconUrl: faviconUrl || tab?.favIconUrl || "", // if favicon was not found on the website then try with browser's `tab`
        title,
        state: "request",
        accountAddress,
      }

      const blockUntilUserAction = await this.requestPermission(
        permissionRequest
      )

      await blockUntilUserAction

      const persistedPermission = await this.checkPermission(
        origin,
        dAppChainID
      )
      if (typeof persistedPermission !== "undefined") {
        // if agrees then let's return the account data

        response.result = await this.routeContentScriptRPCRequest(
          persistedPermission,
          "eth_accounts",
          event.request.params,
          origin
        )
      } else {
        // if user does NOT agree, then reject

        response.result = new EIP1193Error(
          EIP1193_ERROR_CODES.userRejectedRequest
        ).toJSON()
      }
    } else if (event.request.method === "eth_accounts") {
      const dAppChainID = Number(
        (await this.internalEthereumProviderService.routeSafeRPCRequest(
          "eth_chainId",
          [],
          origin
        )) as string
      ).toString()

      const permission = await this.checkPermission(origin, dAppChainID)

      response.result = []

      if (permission) {
        response.result = await this.routeContentScriptRPCRequest(
          permission,
          "eth_accounts",
          event.request.params,
          origin
        )
      }
    } else {
      // sorry dear dApp, there is no love for you here
      response.result = new EIP1193Error(
        EIP1193_ERROR_CODES.unauthorized
      ).toJSON()
    }

    port.postMessage(response)
  }

  notifyContentScriptAboutConfigChange(newDefaultWalletValue: boolean): void {
    this.openPorts.forEach((p) => {
      p.postMessage({
        id: "tallyHo",
        result: {
          method: "tally_getConfig",
          defaultWallet: newDefaultWalletValue,
          shouldReload: true,
        },
      })
    })
  }

  notifyContentScriptsAboutAddressChange(newAddress?: string): void {
    this.openPorts.forEach(async (port) => {
      // we know that url exists because it was required to store the port
      const { origin } = new URL(port.sender?.url as string)
      const { chainID } =
        await this.internalEthereumProviderService.getCurrentOrDefaultNetworkForOrigin(
          origin
        )
      if (await this.checkPermission(origin, chainID)) {
        port.postMessage({
          id: "tallyHo",
          result: {
            method: "tally_accountChanged",
            address: [newAddress],
          },
        })
      } else {
        port.postMessage({
          id: "tallyHo",
          result: {
            method: "tally_accountChanged",
            address: [],
          },
        })
      }
    })
  }

  async requestPermission(
    permissionRequest: PermissionRequest
  ): Promise<unknown> {
    this.emitter.emit("requestPermission", permissionRequest)
    await showExtensionPopup(AllowedQueryParamPage.dappPermission)

    return new Promise((resolve) => {
      this.#pendingPermissionsRequests[permissionRequest.origin] = resolve
    })
  }

  async grantPermission(permission: PermissionRequest): Promise<void> {
    // FIXME proper error handling if this happens - should not tho
    if (permission.state !== "allow" || !permission.accountAddress) return

    await this.db.setPermission(permission)

    if (this.#pendingPermissionsRequests[permission.origin]) {
      this.#pendingPermissionsRequests[permission.origin](permission)
      delete this.#pendingPermissionsRequests[permission.origin]
    }
  }

  async denyOrRevokePermission(permission: PermissionRequest): Promise<void> {
    // FIXME proper error handling if this happens - should not tho
    if (permission.state !== "deny" || !permission.accountAddress) {
      return
    }

    const { address } = await this.preferenceService.getSelectedAccount()

    // TODO make this multi-network friendly
    await this.db.deletePermission(
      permission.origin,
      address,
      permission.chainID
    )

    if (this.#pendingPermissionsRequests[permission.origin]) {
      this.#pendingPermissionsRequests[permission.origin]("Time to move on")
      delete this.#pendingPermissionsRequests[permission.origin]
    }

    this.notifyContentScriptsAboutAddressChange()
  }

  async revokePermissionsForAddress(revokeAddress: string): Promise<void> {
    await this.db.deletePermissionByAddress(revokeAddress)
    this.notifyContentScriptsAboutAddressChange()
  }

  async checkPermission(
    origin: string,
    chainID: string
  ): Promise<PermissionRequest | undefined> {
    const { address: selectedAddress } =
      await this.preferenceService.getSelectedAccount()
    const currentAddress = selectedAddress
    // TODO make this multi-network friendly
    return this.db.checkPermission(origin, currentAddress, chainID)
  }

  async routeSafeRequest(
    method: string,
    params: unknown[],
    origin: string,
    popupPromise: Promise<browser.Windows.Window>
  ): Promise<unknown> {
    const response = await this.internalEthereumProviderService
      .routeSafeRPCRequest(method, params, origin)
      .finally(async () => {
        // Close the popup once we're done submitting.
        const popup = await popupPromise
        if (typeof popup.id !== "undefined") {
          browser.windows.remove(popup.id)
        }
      })
    return response
  }

  async routeContentScriptRPCRequest(
    enablingPermission: PermissionRequest,
    method: string,
    rawParams: RPCRequest["params"],
    origin: string
  ): Promise<unknown> {
    const params = parseRPCRequestParams(enablingPermission, method, rawParams)

    try {
      switch (method) {
        case "eth_requestAccounts":
        case "eth_accounts":
          return [enablingPermission.accountAddress]
        case "eth_signTypedData":
        case "eth_signTypedData_v1":
        case "eth_signTypedData_v3":
        case "eth_signTypedData_v4":
          checkPermissionSignTypedData(
            params[0] as HexString,
            enablingPermission
          )

          return await this.routeSafeRequest(
            method,
            params,
            origin,
            showExtensionPopup(AllowedQueryParamPage.signData)
          )
        case "eth_sign":
          checkPermissionSign(params[0] as HexString, enablingPermission)

          return await this.routeSafeRequest(
            method,
            params,
            origin,
            showExtensionPopup(AllowedQueryParamPage.personalSignData)
          )
        case "personal_sign":
          checkPermissionSign(params[1] as HexString, enablingPermission)

          return await this.routeSafeRequest(
            method,
            params,
            origin,
            showExtensionPopup(AllowedQueryParamPage.personalSignData)
          )
        case "eth_signTransaction":
        case "eth_sendTransaction":
          checkPermissionSignTransaction(
            {
              // A dApp can't know what should be the next nonce because it can't access
              // the information about how many tx are in the signing process inside the
              // wallet. Nonce should be assigned only by the wallet.
              ...(params[0] as EthersTransactionRequest),
              nonce: undefined,
            },
            enablingPermission
          )

          return await this.routeSafeRequest(
            method,
            params,
            origin,
            showExtensionPopup(AllowedQueryParamPage.signTransaction)
          )

        case "wallet_switchEthereumChain":
          return await this.internalEthereumProviderService.routeSafeRPCRequest(
            method,
            params,
            origin
          )

        case "wallet_addEthereumChain": {
          const id = this.addNetworkRequestId.toString()

          this.addNetworkRequestId += 1

          const window = await showExtensionPopup(
            AllowedQueryParamPage.addNewChain,
            { requestId: id.toString() }
          )

          browser.windows.onRemoved.addListener((removed) => {
            if (removed === window.id) {
              this.handleAddNetworkRequest(id, false)
            }
          })

          const [rawChainData, address, siteTitle, favicon] = params
          const validatedData = validateAddEthereumChainParameter(
            rawChainData as AddEthereumChainParameter
          )

          const userConfirmation = new Promise<void>((resolve, reject) => {
            this.#pendingAddNetworkRequests[id] = {
              resolve,
              reject,
              data: {
                ...validatedData,
                favicon: favicon as string,
                siteTitle: siteTitle as string,
              },
            }
          })

          await userConfirmation

          return await this.internalEthereumProviderService.routeSafeRPCRequest(
            method,
            [validatedData, address],
            origin
          )
        }
        default: {
          return await this.internalEthereumProviderService.routeSafeRPCRequest(
            method,
            params,
            origin
          )
        }
      }
    } catch (error) {
      return handleRPCErrorResponse(error)
    }
  }

  getNewCustomRPCDetails(requestId: string): AddChainRequestData {
    return this.#pendingAddNetworkRequests[requestId].data
  }

  handleAddNetworkRequest(id: string, success: boolean): void {
    const request = this.#pendingAddNetworkRequests[id]
    if (success) {
      request.resolve()
    } else {
      request.reject()
    }
  }
}<|MERGE_RESOLUTION|>--- conflicted
+++ resolved
@@ -29,14 +29,10 @@
 import { WEBSITE_ORIGIN } from "../../constants/website"
 import {
   handleRPCErrorResponse,
-<<<<<<< HEAD
   PermissionMap,
   validateAddEthereumChainParameter,
   ValidatedAddEthereumChainParameter,
-=======
   parseRPCRequestParams,
-  PermissionMap,
->>>>>>> daa5ea88
 } from "./utils"
 import { toHexChainID } from "../../networks"
 import { TALLY_INTERNAL_ORIGIN } from "../internal-ethereum-provider/constants"
