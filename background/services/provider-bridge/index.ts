--- conflicted
+++ resolved
@@ -24,11 +24,7 @@
 } from "./authorization"
 import showExtensionPopup from "./show-popup"
 import { HexString } from "../../types"
-<<<<<<< HEAD
-import { sameEVMAddress } from "../../lib/utils"
 import { WEBSITE_ORIGIN } from "../../constants/website"
-=======
->>>>>>> 1890d0ed
 
 type Events = ServiceLifecycleEvents & {
   requestPermission: PermissionRequest
