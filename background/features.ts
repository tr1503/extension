/**
 * Feature flags which are set at build time.
 */
const BuildTimeFlag = {
  SUPPORT_TABBED_ONBOARDING: process.env.SUPPORT_TABBED_ONBOARDING === "true",
  SWITCH_RUNTIME_FLAGS: process.env.SWITCH_RUNTIME_FLAGS === "true",
} as const

/**
 * Feature flags which are set at runtime.
 */
export const RuntimeFlag = {
  USE_MAINNET_FORK: process.env.USE_MAINNET_FORK === "true",
  RESOLVE_RNS_NAMES: process.env.RESOLVE_RNS_NAMES === "true",
  HIDE_IMPORT_DERIVATION_PATH:
    process.env.HIDE_IMPORT_DERIVATION_PATH === "true",
  HIDE_SWAP_REWARDS: process.env.HIDE_SWAP_REWARDS === "true",
  USE_UPDATED_SIGNING_UI: process.env.USE_UPDATED_SIGNING_UI === "true",
  SUPPORT_MULTIPLE_LANGUAGES: process.env.SUPPORT_MULTIPLE_LANGUAGES === "true",
  SUPPORT_ANALYTICS: process.env.SUPPORT_ANALYTICS === "true",
  ENABLE_ANALYTICS_DEFAULT_ON:
    process.env.ENABLE_ANALYTICS_DEFAULT_ON === "true",
  SHOW_ANALYTICS_DELETE_DATA_BUTTON:
    process.env.SHOW_ANALYTICS_DELETE_DATA_BUTTON === "true",
  SUPPORT_KEYRING_LOCKING: process.env.SUPPORT_KEYRING_LOCKING === "true",
  SUPPORT_FORGOT_PASSWORD: process.env.SUPPORT_FORGOT_PASSWORD === "true",
  ENABLE_ACHIEVEMENTS_TAB: process.env.ENABLE_ACHIEVEMENTS_TAB === "true",
  HIDE_TOKEN_FEATURES: process.env.HIDE_TOKEN_FEATURES === "true",
  SUPPORT_RSK: process.env.SUPPORT_RSK === "true",
  SUPPORT_AVALANCHE: process.env.SUPPORT_AVALANCHE === "true",
  SUPPORT_BINANCE_SMART_CHAIN:
    process.env.SUPPORT_BINANCE_SMART_CHAIN === "true",
  SUPPORT_ARBITRUM_NOVA: process.env.SUPPORT_ARBITRUM_NOVA === "true",
  SUPPORT_ACHIEVEMENTS_BANNER:
    process.env.SUPPORT_ACHIEVEMENTS_BANNER === "true",
  SUPPORT_NFT_TAB: process.env.SUPPORT_NFT_TAB === "true",
<<<<<<< HEAD
  SUPPORT_NFT_SEND: process.env.SUPPORT_NFT_SEND === "true",
=======
  SUPPORT_WALLET_CONNECT: process.env.SUPPORT_WALLET_CONNECT === "true",
>>>>>>> 005056d2
} as const

type BuildTimeFlagType = keyof typeof BuildTimeFlag

export type RuntimeFlagType = keyof typeof RuntimeFlag

type FeatureFlagType = RuntimeFlagType | BuildTimeFlagType

/**
 * Object with all feature flags. The key is the same as the value.
 */
export const FeatureFlags = Object.keys({
  ...BuildTimeFlag,
  ...RuntimeFlag,
}).reduce((types, flagName) => ({ ...types, [flagName]: flagName }), {}) as {
  [Flag in FeatureFlagType]: Flag
}

/**
 * Checks the status of the feature flag.
 * If the SWITCH_RUNTIME_FLAGS is off all flags are read from environment variables.
 * If the SWITCH_RUNTIME_FLAGS is on then value for run time flag is read from Local Storage.
 * If value is not exist then is read from environment variables.
 * The value for the build time flag is read from environment variables.
 */
export const isEnabled = (flagName: FeatureFlagType): boolean => {
  // Guard to narrow flag type
  const isBuildTimeFlag = (flag: string): flag is BuildTimeFlagType =>
    flag in BuildTimeFlag

  if (isBuildTimeFlag(flagName)) {
    return BuildTimeFlag[flagName]
  }

  if (BuildTimeFlag.SWITCH_RUNTIME_FLAGS) {
    const state = localStorage.getItem(flagName)
    return state !== null ? state === "true" : RuntimeFlag[flagName]
  }

  return RuntimeFlag[flagName]
}<|MERGE_RESOLUTION|>--- conflicted
+++ resolved
@@ -34,11 +34,8 @@
   SUPPORT_ACHIEVEMENTS_BANNER:
     process.env.SUPPORT_ACHIEVEMENTS_BANNER === "true",
   SUPPORT_NFT_TAB: process.env.SUPPORT_NFT_TAB === "true",
-<<<<<<< HEAD
   SUPPORT_NFT_SEND: process.env.SUPPORT_NFT_SEND === "true",
-=======
   SUPPORT_WALLET_CONNECT: process.env.SUPPORT_WALLET_CONNECT === "true",
->>>>>>> 005056d2
 } as const
 
 type BuildTimeFlagType = keyof typeof BuildTimeFlag
