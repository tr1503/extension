--- conflicted
+++ resolved
@@ -67,13 +67,7 @@
 export const EIP_1559_COMPLIANT_CHAIN_IDS = new Set(
   [ETHEREUM, POLYGON, GOERLI].map((network) => network.chainID)
 )
-<<<<<<< HEAD
-export const EVM_ROLLUP_CHAIN_IDS = new Set(
-  [OPTIMISM].map((network) => network.chainID)
-)
-=======
 
->>>>>>> 968304f1
 export const NETWORK_BY_CHAIN_ID = {
   [ETHEREUM.chainID]: ETHEREUM,
   [POLYGON.chainID]: POLYGON,
