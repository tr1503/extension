--- conflicted
+++ resolved
@@ -112,9 +112,8 @@
   [GOERLI].map((network) => network.chainID)
 )
 
-<<<<<<< HEAD
 export const NETWORK_FOR_LEDGER_SIGNING = [ETHEREUM, POLYGON]
-=======
+
 export const NETWORKS_SUPPORTING_SWAPS = [
   ETHEREUM.chainID,
   POLYGON.chainID,
@@ -137,5 +136,4 @@
   GOERLI.chainID,
   KOVAN.chainID,
   FORK.chainID,
-]
->>>>>>> 71165c3e
+]