--- conflicted
+++ resolved
@@ -159,15 +159,12 @@
   [GOERLI.chainID]: ["https://ethereum-goerli-rpc.allthatnode.com"],
   [AVALANCHE.chainID]: [
     "https://api.avax.network/ext/bc/C/rpc",
-<<<<<<< HEAD
     "https://1rpc.io/avax/c",
-=======
     "https://rpc.ankr.com/avalanche",
   ],
   [BINANCE_SMART_CHAIN.chainID]: [
     "https://rpc.ankr.com/bsc",
     "https://bsc-dataseed.binance.org",
->>>>>>> 26f72cfe
   ],
 }
 
