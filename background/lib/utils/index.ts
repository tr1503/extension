--- conflicted
+++ resolved
@@ -1,15 +1,12 @@
 import { utils } from "ethers"
-<<<<<<< HEAD
+import { normalizeHexAddress } from "@tallyho/hd-keyring"
 import JSONBig from "json-bigint"
-=======
-import { normalizeHexAddress } from "@tallyho/hd-keyring"
 
 import { HexString } from "../../types"
 
 export function normalizeEVMAddress(address: string | Buffer): HexString {
   return normalizeHexAddress(address)
 }
->>>>>>> 9dbebbda
 
 export function idGenerator(start?: number) {
   let index = start || 1
