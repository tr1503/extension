--- conflicted
+++ resolved
@@ -976,66 +976,34 @@
 
         const filteredBalancesToDispatch: AccountBalance[] = []
 
-<<<<<<< HEAD
-        balances.forEach((balance) => {
-=======
-        const sortedBalances: AccountBalance[] = []
-
         balances
           .filter((balance) => {
-            const isSmartContract =
-              "contractAddress" in balance.assetAmount.asset
-
-            if (!isSmartContract) {
-              sortedBalances.push(balance)
-            }
-
             // Network base assets with smart contract addresses from some networks
             // e.g. Optimism, Polygon might have been retrieved through alchemy as
             // token balances but they should not be handled here as they would
             // not be correctly treated as base assets
-            if (
-              isBuiltInNetworkBaseAsset(
-                balance.assetAmount.asset,
-                balance.network
-              )
-            ) {
-              return false
-            }
-
-            return isSmartContract
-          })
-          // Sort trusted last to prevent shadowing assets from token lists
-          // FIXME: Balances should not be indexed by symbol in redux
-          .sort((balance, otherBalance) => {
-            const asset = balance.assetAmount.asset as SmartContractAsset
-            const other = otherBalance.assetAmount.asset as SmartContractAsset
-
-            return (
-              (other.metadata?.tokenLists?.length ?? 0) -
-              (asset.metadata?.tokenLists?.length ?? 0)
+            return !isBuiltInNetworkBaseAsset(
+              balance.assetAmount.asset,
+              balance.network
             )
           })
-          .forEach((balance) => sortedBalances.unshift(balance))
-
-        sortedBalances.forEach((balance) => {
->>>>>>> 93856dde
-          // TODO support multi-network assets
-          const balanceHasAnAlreadyTrackedAsset = assetsToTrack.some(
-            (tracked) =>
-              tracked.symbol === balance.assetAmount.asset.symbol &&
-              isSmartContractFungibleAsset(balance.assetAmount.asset) &&
-              normalizeEVMAddress(tracked.contractAddress) ===
-                normalizeEVMAddress(balance.assetAmount.asset.contractAddress)
-          )
-
-          if (
-            balance.assetAmount.amount > 0 ||
-            balanceHasAnAlreadyTrackedAsset
-          ) {
-            filteredBalancesToDispatch.push(balance)
-          }
-        })
+          .forEach((balance) => {
+            // TODO support multi-network assets
+            const balanceHasAnAlreadyTrackedAsset = assetsToTrack.some(
+              (tracked) =>
+                tracked.symbol === balance.assetAmount.asset.symbol &&
+                isSmartContractFungibleAsset(balance.assetAmount.asset) &&
+                normalizeEVMAddress(tracked.contractAddress) ===
+                  normalizeEVMAddress(balance.assetAmount.asset.contractAddress)
+            )
+
+            if (
+              balance.assetAmount.amount > 0 ||
+              balanceHasAnAlreadyTrackedAsset
+            ) {
+              filteredBalancesToDispatch.push(balance)
+            }
+          })
 
         this.store.dispatch(
           updateAccountBalance({
