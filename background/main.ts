--- conflicted
+++ resolved
@@ -86,12 +86,8 @@
 } from "./redux-slices/ledger"
 import { ETHEREUM } from "./constants"
 import { HIDE_IMPORT_LEDGER } from "./features/features"
-<<<<<<< HEAD
-import { SignatureResponse } from "./services/signing"
 import { clearApprovalInProgress } from "./redux-slices/0x-swap"
-=======
 import { SignatureResponse, TXSignatureResponse } from "./services/signing"
->>>>>>> 33ca4ae2
 
 // This sanitizer runs on store and action data before serializing for remote
 // redux devtools. The goal is to end up with an object that is directly
