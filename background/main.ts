--- conflicted
+++ resolved
@@ -37,14 +37,8 @@
   AnalyticsService,
   getNoopService,
 } from "./services"
-
-<<<<<<< HEAD
-import { HexString, KeyringTypes, NormalizedEVMAddress } from "./types"
+import { HexString, NormalizedEVMAddress } from "./types"
 import { EVMNetwork, EVMTransaction, SignedTransaction } from "./networks"
-=======
-import { HexString, NormalizedEVMAddress } from "./types"
-import { SignedTransaction } from "./networks"
->>>>>>> 1615a0a8
 import { AccountBalance, AddressOnNetwork, NameOnNetwork } from "./accounts"
 import { Eligible } from "./services/doggo/types"
 
