--- conflicted
+++ resolved
@@ -1465,7 +1465,6 @@
     this.nftsService.emitter.on("updateNFTs", async (payload) => {
       await this.store.dispatch(updateNFTs(payload))
     })
-<<<<<<< HEAD
     this.nftsService.emitter.on("isReloadingNFTs", async (payload) => {
       this.store.dispatch(updateIsReloading(payload))
     })
@@ -1477,18 +1476,12 @@
     )
     nftsSliceEmitter.on("refetchCollections", () =>
       this.nftsService.refreshCollections()
-    )
-=======
-
-    nftsSliceEmitter.on("fetchNFTs", ({ collectionID, account }) =>
-      this.nftsService.fetchNFTsFromCollection(collectionID, account)
     )
   }
 
   // eslint-disable-next-line class-methods-use-this
   connectWalletConnectService(): void {
     // TODO: here comes the glue between the UI and service layer
->>>>>>> a830749b
   }
 
   async getActivityDetails(txHash: string): Promise<ActivityDetail[]> {
