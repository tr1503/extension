--- conflicted
+++ resolved
@@ -179,11 +179,8 @@
   OneTimeAnalyticsEvent,
 } from "./lib/posthog"
 import { isBuiltInNetworkBaseAsset } from "./redux-slices/utils/asset-utils"
-<<<<<<< HEAD
 import { SignerRawWithType } from "./services/keyring"
-=======
 import { fromFixedPoint } from "./lib/fixed-point"
->>>>>>> 23a8c7b6
 
 // This sanitizer runs on store and action data before serializing for remote
 // redux devtools. The goal is to end up with an object that is directly
