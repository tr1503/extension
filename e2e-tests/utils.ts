--- conflicted
+++ resolved
@@ -3,11 +3,8 @@
 import { FeatureFlagType, isEnabled } from "@tallyho/tally-background/features"
 import path from "path"
 import WalletPageHelper from "./utils/walletPageHelper"
-<<<<<<< HEAD
 import AssetsHelper from "./utils/assets"
-=======
 import TransactionsHelper from "./utils/transactions"
->>>>>>> fde86ecb
 
 // Re-exporting so we don't mix imports
 export { expect } from "@playwright/test"
@@ -15,11 +12,8 @@
 type WalletTestFixtures = {
   extensionId: string
   walletPageHelper: WalletPageHelper
-<<<<<<< HEAD
   assetsHelper: AssetsHelper
-=======
   transactionsHelper: TransactionsHelper
->>>>>>> fde86ecb
   backgroundPage: Page
 }
 
@@ -66,13 +60,12 @@
     const helper = new WalletPageHelper(page, context, extensionId)
     await use(helper)
   },
-<<<<<<< HEAD
   assetsHelper: async ({ page, walletPageHelper }, use) => {
     const helper = new AssetsHelper(page, walletPageHelper)
-=======
+    await use(helper)
+  },
   transactionsHelper: async ({ page, walletPageHelper }, use) => {
     const helper = new TransactionsHelper(page, walletPageHelper)
->>>>>>> fde86ecb
     await use(helper)
   },
 })
