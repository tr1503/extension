--- conflicted
+++ resolved
@@ -20,19 +20,6 @@
   },
 })
 
-<<<<<<< HEAD
-Object.defineProperty(browser, "alarms", {
-  writable: true,
-  value: {
-    create: () => {},
-    clear: () => {},
-    onAlarm: {
-      addListener: () => {},
-      removeListener: () => {},
-    },
-  },
-})
-
 Object.defineProperty(browser, "windows", {
   writable: true,
   value: {
@@ -41,16 +28,6 @@
   },
 })
 
-// Mock top-level logger calls.
-browser.extension.getBackgroundPage = jest.fn()
-browser.tabs.getCurrent = jest.fn(() =>
-  // getCurrent can return undefined if there is no tab, and we act accordingly
-  // in the code.
-  Promise.resolve(undefined as unknown as Tabs.Tab)
-)
-
-=======
->>>>>>> 634bcbdb
 // Prevent Dexie from caching indexedDB global so fake-indexeddb
 // can reset properly.
 Object.defineProperty(Dexie.dependencies, "indexedDB", {
