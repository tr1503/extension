--- conflicted
+++ resolved
@@ -7,13 +7,8 @@
     "allowSyntheticDefaultImports": true,
     "jsx": "react-jsx",
     "strict": true,
-<<<<<<< HEAD
-    "noEmit": true,
-    "resolveJsonModule": true
-  }
-=======
+    "resolveJsonModule": true,
     "noEmit": true
   },
   "exclude": ["dev-utils"]
->>>>>>> 8b8e3e4e
 }